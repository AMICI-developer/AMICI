--- conflicted
+++ resolved
@@ -1,19 +1,17 @@
 #ifndef _MY_UDATA
 #define _MY_UDATA
+
 #include "include/amici_defines.h"
-
 #include <cmath>
 
-<<<<<<< HEAD
+namespace boost { namespace serialization {
+template <class Archive>
+void serialize(Archive &ar, amici::UserData &u, const unsigned int version);
+}}
+
 namespace amici {
-=======
+
 class UserData;
-namespace boost {
-namespace serialization {
-template <class Archive>
-void serialize(Archive &ar, UserData &u, const unsigned int version);
-}}
->>>>>>> 5310d482
 
 /** @brief struct that stores all user provided data
  * NOTE: multidimensional arrays are expected to be stored in column-major order
