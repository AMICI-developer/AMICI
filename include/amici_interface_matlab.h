--- conflicted
+++ resolved
@@ -32,7 +32,6 @@
 ExpData *expDataFromMatlabCall(const mxArray *prhs[], const UserData *udata, int *status);
 
 
-<<<<<<< HEAD
 class ReturnDataMatlab : public ReturnData {
 
 public:
@@ -78,7 +77,6 @@
 
 };
 
-=======
 void amici_dgemv(AMICI_BLAS_LAYOUT layout,
                  AMICI_BLAS_TRANSPOSE TransA, const int M, const int N,
                  const double alpha, const double *A, const int lda,
@@ -90,6 +88,5 @@
                  const int K, const double alpha, const double *A,
                  const int lda, const double *B, const int ldb,
                  const double beta, double *C, const int ldc);
->>>>>>> e7b45737
 
 #endif