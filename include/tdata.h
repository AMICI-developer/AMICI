--- conflicted
+++ resolved
@@ -189,10 +189,7 @@
     /** flag indicating whether a NaN in qBdot has been reported */
     booleantype nan_qBdot = false;
 
-<<<<<<< HEAD
     /** attached UserData object */
-=======
->>>>>>> 4d4ae54c
     const UserData *udata;
     /** attached Model object */
     Model *model;
