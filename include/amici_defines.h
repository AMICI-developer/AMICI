#ifndef AMICI_DEFINES_H
#define AMICI_DEFINES_H

/* linear solvers */
#define AMICI_DENSE       1
#define AMICI_BAND        2
#define AMICI_LAPACKDENSE 3
#define AMICI_LAPACKBAND  4
#define AMICI_DIAG        5
#define AMICI_SPGMR       6
#define AMICI_SPBCG       7
#define AMICI_SPTFQMR     8
#define AMICI_KLU         9
#define AMICI_BICGSTAB   10

#define AMICI_ONEOUTPUT   5

/* Return codes */
#define AMICI_ERROR_UDATA              -99
#define AMICI_ERROR_EDATA              -98
#define AMICI_ERROR_RDATA              -97
#define AMICI_ERROR_TDATA              -96
#define AMICI_ERROR_SETUP              -95
#define AMICI_ERROR_SETUPB             -94
#define AMICI_ERROR_NOTHINGTODO        -93
#define AMICI_ERROR_FSA                -92
#define AMICI_ERROR_ASA                -91
#define AMICI_ERROR_SA                 -90
#define AMICI_ERROR_SS                 -89
#define AMICI_ERROR_DATA               -88
#define AMICI_ERROR_EVENT              -87
#define AMICI_ERROR_SIMULATION         -86
<<<<<<< HEAD
#define AMICI_ERROR_NOT_IMPLEMENTED    -85
=======
#define AMICI_ERROR_NEWTONSOLVER       -85
#define AMICI_ERROR_NEWTON_LINSOLVER   -84
>>>>>>> ef203c61
#define AMICI_SUCCESS                    0
#define AMICI_DATA_RETURN                1
#define AMICI_ROOT_RETURN                2

#define AMICI_NORMAL                     1
#define AMICI_ONE_STEP                   2


typedef double realtype;

typedef enum {AMICI_BLAS_RowMajor=101, AMICI_BLAS_ColMajor=102} AMICI_BLAS_LAYOUT;
typedef enum {AMICI_BLAS_NoTrans=111, AMICI_BLAS_Trans=112, AMICI_BLAS_ConjTrans=113} AMICI_BLAS_TRANSPOSE;


#endif<|MERGE_RESOLUTION|>--- conflicted
+++ resolved
@@ -30,12 +30,9 @@
 #define AMICI_ERROR_DATA               -88
 #define AMICI_ERROR_EVENT              -87
 #define AMICI_ERROR_SIMULATION         -86
-<<<<<<< HEAD
-#define AMICI_ERROR_NOT_IMPLEMENTED    -85
-=======
 #define AMICI_ERROR_NEWTONSOLVER       -85
 #define AMICI_ERROR_NEWTON_LINSOLVER   -84
->>>>>>> ef203c61
+#define AMICI_ERROR_NOT_IMPLEMENTED    -83
 #define AMICI_SUCCESS                    0
 #define AMICI_DATA_RETURN                1
 #define AMICI_ROOT_RETURN                2
