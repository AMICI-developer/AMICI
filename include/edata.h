#ifndef _MY_EDATA
#define _MY_EDATA

class UserData;
class Model;

/** @brief struct that carries all information about experimental data */
class ExpData {

<<<<<<< HEAD
public:
    /** default constructor */
=======
  public:
    /**
     * @brief Default constructor
     */
>>>>>>> 4d4ae54c
    ExpData();
    /** initialization with UserData and model */
    ExpData(const UserData *udata, Model *model);
    ~ExpData();
<<<<<<< HEAD
    
    /** initialization with default values */
=======

>>>>>>> 4d4ae54c
    void setDefaults();

    /** observed data */
    double *my;
    /** standard deviation of observed data */
    double *sigmay;

    /** observed events */
    double *mz;
    /** observed roots */
    double *mrz;
    /** standard deviation of observed events/roots */
    double *sigmaz;
};

#endif /* _MY_EDATA */<|MERGE_RESOLUTION|>--- conflicted
+++ resolved
@@ -7,25 +7,16 @@
 /** @brief struct that carries all information about experimental data */
 class ExpData {
 
-<<<<<<< HEAD
 public:
-    /** default constructor */
-=======
-  public:
     /**
      * @brief Default constructor
      */
->>>>>>> 4d4ae54c
     ExpData();
     /** initialization with UserData and model */
     ExpData(const UserData *udata, Model *model);
     ~ExpData();
-<<<<<<< HEAD
     
     /** initialization with default values */
-=======
-
->>>>>>> 4d4ae54c
     void setDefaults();
 
     /** observed data */
