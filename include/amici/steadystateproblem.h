#ifndef AMICI_STEADYSTATEPROBLEM_H
#define AMICI_STEADYSTATEPROBLEM_H

#include "amici/defines.h"
#include "amici/vector.h"
#include "amici/solver_cvodes.h"
#include "amici/forwardproblem.h"
#include <amici/newton_solver.h>

#include <nvector/nvector_serial.h>

#include <functional>
#include <memory>

namespace amici {

class ExpData;
class Solver;
class Model;

/**
 * @brief The SteadystateProblem class solves a steady-state problem using
 * Newton's method and falls back to integration on failure.
 */
class SteadystateProblem {
  public:
    /**
     * @brief constructor
     * @param solver Solver instance
     * @param model Model instance
     */
    explicit SteadystateProblem(const Solver &solver,
                                const Model &model);

    /**
     * Tries to determine the steady state of the ODE system by a Newton
     * solver, uses forward integration, if the Newton solver fails,
     * restarts Newton solver, if integration fails.
     * Computes steady state sensitivities
     *
     * @param solver pointer to the solver object
     * @param model pointer to the model object
     * @param it integer with the index of the current time step
     */
    void workSteadyStateProblem(Solver *solver, Model *model, int it);


    /**
     * Integrates over the adjoint state backward in time by solving a linear
     * system of equations, which gives the analytical solution.
     * Computes the gradient via adjoint steady state sensitivities
     *
     * @param solver pointer to the solver object
     * @param model pointer to the model object
     * @param bwd backward problem
     */
    void workSteadyStateBackwardProblem(Solver *solver, Model *model,
                                        const BackwardProblem *bwd);

    /**
     * Handles the computation of the steady state, throws an AmiException,
     * if no steady state was found
     *
     * @param solver pointer to the solver object
     * @param newtonSolver pointer to the newtonSolver solver object
     * @param model pointer to the model object
     * @param it integer with the index of the current time step
     */
    void findSteadyState(Solver *solver,
                         NewtonSolver *newtonSolver,
                         Model *model, int it);

    /**
     * Tries to determine the steady state by using Newton's method
     *
     * @param newtonSolver pointer to the newtonSolver solver object
     * @param model pointer to the model object
     * @param newton_retry bool flag indicating whether being relaunched
     */
    void findSteadyStateByNewtonsMethod(NewtonSolver *newtonSolver,
                                        Model *model,
                                        bool newton_retry);

    /**
     * Tries to determine the steady state by using forward simulation
     *
     * @param solver pointer to the solver object
     * @param model pointer to the model object
     * @param it integer with the index of the current time step
     */
    void findSteadyStateBySimulation(Solver *solver,
                                     Model *model,
                                     int it);

    /**
<<<<<<< HEAD
     * Handles the computation of the quadrature in steady state backward mode
     *
     * @param newtonSolver pointer to the newtonSolver solver object
     * @param solver pointer to the solver object
     * @param model pointer to the model object
     */
    void computeSteadyStateQuadrature(NewtonSolver *newtonSolver,
                                      const Solver *solver, Model *model);

    /**
     * Computes the quadrature in steady state backward mode by solving the
     * linear system defined by the backward Jacobian
     *
     * @param newtonSolver pointer to the newtonSolver solver object
     */
    void getQuadratureByLinSolve(NewtonSolver *newtonSolver);

    /**
     * Computes the quadrature in steady state backward mode by numerical
     * integration of xB forward in time
     *
     * @param solver pointer to the solver object
     * @param model pointer to the model object
     */
    void getQuadratureBySimulation(const Solver *solver, Model *model);
=======
     * Compute the quadrature in steady state backward mode by solving the
     * linear system defined by the backward Jacobian
     *
     * @param newtonSolver pointer to the newtonSolver solver object
     * @param model pointer to the model object
     */
    void computeSteadyStateQuadrature(NewtonSolver *newtonSolver, Model *model);
>>>>>>> b10a8a35

    /**
     * Stores state and throws error message if steady state computaiton failed
     *
     * @param solver pointer to the solver object
     * @param model pointer to the model object
     */
    [[noreturn]] void handleSteadyStateFailure(const Solver *solver,
                                               Model *model);

    /**
     * Assembles the error message to be thrown.
     *
     * @param errorString const pointer to string with error message
     * @param status Entry of steady_state_staus to be processed
     * @return errorString updated string with error message
     */
    void writeErrorString(std::string *errorString, SteadyStateStatus
                          status) const;

    /**
     * Checks depending on the status of the Newton solver,
     * solver settings, and the model, whether state sensitivities
     * still need to be computed via a linear system solve or stored
     *
     * @param model pointer to the model object
     * @param solver pointer to the solver object
     * @param it integer with the index of the current time step
     * @param context SteadyStateContext giving the situation for the flag
     * @return flag telling how to process state sensis
     */
    bool getSensitivityFlag(const Model *model, const Solver *solver, int it,
                            SteadyStateContext context);

    /**
     * Computes the weighted root mean square of xdot
     * the weights are computed according to x:
     * w_i = 1 / ( rtol * x_i + atol )
     *
     * @param x current state
     * @param xdot current rhs
     * @param atol absolute tolerance
     * @param rtol relative tolerance
     * @return root-mean-square norm
     */
    realtype getWrmsNorm(AmiVector const &x,
                         AmiVector const &xdot,
                         realtype atol,
                         realtype rtol);

    /**
     * Checks convergence for state and respective sensitivities
     *
     * @param solver Solver instance
     * @param model instance
     * @return boolean indicating convergence
     */
    bool checkConvergence(const Solver *solver,
                          Model *model);

    /**
     * Runs the Newton solver iterations and checks for convergence to steady
     * state
     *
     * @param model pointer to the model object
     * @param newtonSolver pointer to the NewtonSolver object @type
     * NewtonSolver
     * @param newton_retry flag indicating if Newton solver is rerun
     */
    void applyNewtonsMethod(Model *model, NewtonSolver *newtonSolver,
                            bool newton_retry);

    /**
     * Forward simulation is launched, if Newton solver fails in first try
     *
     * @param solver pointer to the solver object
     * @param model pointer to the model object
     * @param backward flag indicating adjoint mode (including quadrature)
     */
    void getSteadystateSimulation(Solver *solver, Model *model, bool backward);

    /**
     * initialize CVodeSolver instance for preequilibration simulation
     *
     * @param solver pointer to the solver object
     * @param model pointer to the model object
     * @param forwardSensis flag switching on integration with FSA
     * @param backward flag switching on quadratures computation
     * @return solver instance
     */
    std::unique_ptr<Solver> createSteadystateSimSolver(const Solver *solver,
                                                       Model *model,
                                                       bool forwardSensis,
                                                       bool backward) const;

    /**
     * initialize backward computation by setting state, time, adjoint
     * state and checking for preequilibration mode
     *
     * @param solver pointer to the solver object
     * @param model pointer to the model object
     * @param bwd pointer to backward problem
     * @return flag indicating whether backward computation to be carried out
     */
    bool initializeBackwardProblem(Solver *solver, Model *model,
                                   const BackwardProblem *bwd);

    /**
     * initialize backward computation by setting state, time, adjoint
     * state and checking for preequilibration mode
     *
     * @param solver pointer to the solver object
     * @param model pointer to the model object
     * @param bwd pointer to backward problem
     * @return flag indicating whether backward computation to be carried out
     */
    bool initializeBackwardProblem(Solver *solver, Model *model,
                                   const BackwardProblem *bwd);

    /**
     * @brief store carbon copy of current simulation state variables as SimulationState
     * @param model model carrying the ModelState to be used
     * @param storesensi flag to enable storage of sensitivities
     */
    void storeSimulationState(Model *model, bool storesensi);

    /**
     * @brief returns the stored SimulationState
     * @return stored SimulationState
     */
    const SimulationState &getFinalSimulationState() const {
        return state;
    };

    /**
    * @brief returns the quadratures from pre- or postequilibration
    * @return xQB Vector with quadratures
    */
    const AmiVector &getEquilibrationQuadratures() const {
        return xQB;
    }
    /**
     * @brief returns state at steadystate
     * @return x
     */
    const AmiVector &getState() const {
        return x;
    };


    /**
     * @brief returns state sensitivity at steadystate
     * @return sx
     */
    const AmiVectorArray &getStateSensitivity() const {
        return sx;
    };

     /**
      * @brief Accessor for dJydx
      * @return dJydx
      */
    std::vector<realtype> const& getDJydx() const {
         return dJydx;
     }

    /**
     * @brief Accessor for run_time of the forward problem
     * @return run_time
     */
    double getCPUTime() const { return cpu_time; }

    /**
     * @brief Accessor for run_time of the backward problem
     * @return run_time
     */
    double getCPUTimeB() const { return cpu_timeB; }

    /**
     * @brief Accessor for steady_state_status
     * @return steady_state_status
     */
    std::vector<SteadyStateStatus> const& getSteadyStateStatus() const
    { return steady_state_status; }

    /**
     * @brief Accessor for t
     * @return t
     */
    realtype getSteadyStateTime() const { return t; }

    /**
     * @brief Accessor for wrms
     * @return wrms
     */
    realtype getResidualNorm() const { return wrms; }

    /**
     * @brief Accessor for numsteps
     * @return numsteps
     */
    const std::vector<int> &getNumSteps() const { return numsteps; }

    /**
     * @brief Accessor for numlinsteps
     * @return numlinsteps
     */
    const std::vector<int> &getNumLinSteps() const { return numlinsteps; }

    /**
     * @brief computes adjoint updates dJydx according to provided model and expdata
     * @param model Model instance
     * @param edata experimental data
     */
    void getAdjointUpdates(Model &model, const ExpData &edata);

    /**
     * @brief Accessor for xQB
     * @return xQB
     */
    AmiVector const& getAdjointQuadrature() const { return xQB; }

    /**
     * @brief Accessor for hasQuadrature_
     * @return hasQuadrature_
     */
    const bool hasQuadrature() const { return hasQuadrature_; }

    /**
     * @brief computes adjoint updates dJydx according to provided model and expdata
     * @return covergence of steady state solver
     */
    bool checkSteadyStateSuccess() const;

  private:
    /** time variable for simulation steadystate finding */
    realtype t;
    /** newton step */
    AmiVector delta;
    /** error weights */
    AmiVector ewt;
    /** container for relative error calcuation? */
    AmiVector rel_x_newton;
    /** container for absolute error calcuation? */
    AmiVector x_newton;
    /** state vector */
    AmiVector x;
    /** old state vector */
    AmiVector x_old;
    /** differential state vector */
    AmiVector dx;
    /** time derivative state vector */
    AmiVector xdot;
    /** old time derivative state vector */
    AmiVector xdot_old;
    /** state sensitivities */
    AmiVectorArray sx;
    /** state differential sensitivities */
    AmiVectorArray sdx;
    /** adjoint state vector */
    AmiVector xB;
    /** integral over adjoint state vector */
    AmiVector xQ;
    /** quadrature state vector */
    AmiVector xQB;

    /** maximum number of steps for Newton solver for allocating numlinsteps */
    int maxSteps = 0;

    /** weighted root-mean-square error */
    realtype wrms = NAN;

    /** state derivative of data likelihood
     * (dimension nJ x nx x nt, ordering =?) */
    std::vector<realtype> dJydx;

    SimulationState state;

    /** stores diagnostic information about employed number of steps */
    std::vector<int> numsteps;

    /** stores diagnostic information about employed number of linear steps */
    std::vector<int> numlinsteps;

    /** stores information about employed number of backward steps */
    int numstepsB = 0;

    /** stores diagnostic information about runtime */
    double cpu_time = 0.0;

    /** stores diagnostic information about runtime backward */
    double cpu_timeB = 0.0;

    /** flag indicating whether backward mode was run */
    bool hasQuadrature_ = false;

    /** stores diagnostic information about execution success of the different
     * approaches [newton, simulation, newton] (length = 3)
     */
    std::vector<SteadyStateStatus> steady_state_status;
};

} // namespace amici
#endif // STEADYSTATEPROBLEM_H<|MERGE_RESOLUTION|>--- conflicted
+++ resolved
@@ -93,7 +93,6 @@
                                      int it);
 
     /**
-<<<<<<< HEAD
      * Handles the computation of the quadrature in steady state backward mode
      *
      * @param newtonSolver pointer to the newtonSolver solver object
@@ -119,15 +118,6 @@
      * @param model pointer to the model object
      */
     void getQuadratureBySimulation(const Solver *solver, Model *model);
-=======
-     * Compute the quadrature in steady state backward mode by solving the
-     * linear system defined by the backward Jacobian
-     *
-     * @param newtonSolver pointer to the newtonSolver solver object
-     * @param model pointer to the model object
-     */
-    void computeSteadyStateQuadrature(NewtonSolver *newtonSolver, Model *model);
->>>>>>> b10a8a35
 
     /**
      * Stores state and throws error message if steady state computaiton failed
