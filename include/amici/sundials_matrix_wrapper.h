--- conflicted
+++ resolved
@@ -130,8 +130,7 @@
 
     /**
      * @brief Get the number of specified non-zero elements (sparse matrices only)
-     * @note values will be unininitialized before indexptrs are set.
-<<<<<<< HEAD
+     * @note value will be 0 before indexptrs are set.
      * @return number
      */
     sunindextype num_nonzeros() const;
@@ -140,16 +139,6 @@
      * @brief Get the number of allocated non-zero elements (sparse matrices only)
      * @return number
      */
-=======
-     * @return number
-     */
-    sunindextype num_nonzeros() const;
-    
-    /**
-     * @brief Get the number of allocated non-zero elements (sparse matrices only)
-     * @return number
-     */
->>>>>>> 0ab3af68
     sunindextype capacity() const;
 
     /**
@@ -220,11 +209,7 @@
                   bool transpose) const;
 
     /**
-<<<<<<< HEAD
      * @brief Perform matrix matrix multiplication C = A * B
-=======
-     * @brief Perform matrix matrix multiplication A * B
->>>>>>> 0ab3af68
               for sparse A, B, C
      * @param C output matrix,
      * @param B multiplication matrix
@@ -234,7 +219,6 @@
                          SUNMatrixWrapper *B) const;
     
     /**
-<<<<<<< HEAD
      * @brief Perform matrix matrix addition C = alpha * A +  beta * B
               for sparse A, B, C. C must not contain values but may be preallocated
      * @param A addition matrix
@@ -246,14 +230,11 @@
                     SUNMatrixWrapper *B, realtype beta);
     
     /**
-=======
->>>>>>> 0ab3af68
      * @brief x = x + beta * A(:,j), where x is a dense vector and A(:,j) is sparse, and construct the pattern
      * for C(:,j)
      * @param j column index
      * @param beta scaling factor
      * @param w temporary index workspace, this keeps track of the sparsity pattern in C
-<<<<<<< HEAD
      * @param x dense output vector
      * @param mark marker for w to indicate nonzero pattern
      * @param C sparse output matrix
@@ -264,16 +245,6 @@
     sunindextype scatter(const sunindextype j, const realtype beta,
                          sunindextype *w, gsl::span<realtype> x,
                          const sunindextype mark,
-=======
-     * @param x temporary data workspace, this keeps track of the data in C
-     * @param mark marker for w to indicate nonzero pattern
-     * @param C output matrix
-     * @param nnz number of nonzeros that were already written to C
-     * @return updated number of nonzeros in C
-     */
-    sunindextype scatter(const sunindextype j, const realtype beta,
-                         sunindextype *w, realtype *x, const sunindextype mark,
->>>>>>> 0ab3af68
                          SUNMatrixWrapper *C, sunindextype nnz) const;
 
     /**
