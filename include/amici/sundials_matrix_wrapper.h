--- conflicted
+++ resolved
@@ -211,11 +211,7 @@
     /**
      * @brief Perform matrix matrix multiplication C = A * B
               for sparse A, B, C
-<<<<<<< HEAD
-     * @param C output matrix, must not contain values but may be preallocated
-=======
      * @param C output matrix,
->>>>>>> da0d253c
      * @param B multiplication matrix
      * @note will overwrite existing data, indexptrs, indexvals, but will use preallocated space for these vars
      */
