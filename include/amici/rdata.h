--- conflicted
+++ resolved
@@ -234,21 +234,13 @@
     /** flags indicating success of steady state solver (preequilibration) */
     std::vector<SteadyStateStatus> preeq_status;
 
-<<<<<<< HEAD
     /** computation time of the steady state solver [ms] (preequilibration) */
-=======
-    /** computation time of the Newton solver [ms] (preequilibration) */
->>>>>>> 6ee291fb
     double preeq_cpu_time = 0.0;
 
     /** flags indicating success of steady state solver  (postequilibration) */
     std::vector<SteadyStateStatus> posteq_status;
 
-<<<<<<< HEAD
     /** computation time of the steady state solver [ms]  (postequilibration) */
-=======
-    /** computation time of the Newton solver [ms]  (postequilibration) */
->>>>>>> 6ee291fb
     double posteq_cpu_time = 0.0;
 
     /** computation time of the Newton solver of the backward problem [ms] */
