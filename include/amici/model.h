--- conflicted
+++ resolved
@@ -211,7 +211,7 @@
     using AbstractModel::fx0_fixedParameters;
     using AbstractModel::fy;
     using AbstractModel::fz;
-    
+
     /**
      * @brief Initialize model properties.
      * @param x Reference to state variables
@@ -248,26 +248,19 @@
     void initializeStateSensitivities(AmiVectorArray &sx, const AmiVector &x);
 
     /**
-<<<<<<< HEAD
      * @brief Initialization of spline functions
      */
-    void initializeSplines();
-    
-    void initializeSplineSensitivities();
-
-    /**
-     * @brief Initialises the heaviside variables h at the intial time t0
-     * heaviside variables activate/deactivate on event occurences
-     * @param x pointer to state variables
-     * @param dx pointer to time derivative of states (DAE only)
-=======
+     void initializeSplines();
+
+     void initializeSplineSensitivities();
+
+     /**
      * @brief Initialize the Heaviside variables `h` at the initial time `t0`.
      *
      * Heaviside variables activate/deactivate on event occurrences.
      *
      * @param x Reference to state variables
      * @param dx Reference to time derivative of states (DAE only)
->>>>>>> d16078e8
      */
     void initHeaviside(const AmiVector &x, const AmiVector &dx);
 
@@ -1274,7 +1267,7 @@
 
     /** Number of solver states subject to reinitialization */
     int nx_solver_reinit{0};
-    
+
     /** numer of spline functions in the model */
     int nspl = 0;
 
@@ -1310,13 +1303,13 @@
 
     /** Flag indicating Matlab- or Python-based model generation */
     bool pythonGenerated;
-    
+
     /**
      * @brief getter for dxdotdp (matlab generated)
      * @return dxdotdp
      */
     const AmiVectorArray &get_dxdotdp() const;
-    
+
     /**
      * @brief getter for dxdotdp (python generated)
      * @return dxdotdp
@@ -1635,7 +1628,6 @@
                      const AmiVector &x, const ExpData &edata);
 
     /**
-<<<<<<< HEAD
      * @brief Spline functions
      * @param t timepoint
      */
@@ -1648,14 +1640,9 @@
     void fsspl(realtype t);
 
     /**
-     * @brief Recurring terms in xdot
-     * @param t timepoint
-     * @param x array with the states
-=======
      * @brief Compute recurring terms in xdot.
      * @param t Timepoint
      * @param x Array with the states
->>>>>>> d16078e8
      */
     void fw(realtype t, const realtype *x);
 
@@ -1672,7 +1659,7 @@
      * @param x Array with the states
      */
     void fdwdx(realtype t, const realtype *x);
-    
+
     /**
      * @brief Compute self derivative for recurring terms in xdot.
      * @param t Timepoint
@@ -1782,13 +1769,13 @@
 
     /** Sparse dwdx temporary storage (dimension: `ndwdx`) */
     mutable SUNMatrixWrapper dwdx_;
-    
+
     /** Sparse dwdp temporary storage (dimension: `ndwdp`) */
     mutable SUNMatrixWrapper dwdp_;
-    
+
     /** Dense Mass matrix (dimension: `nx_solver` x `nx_solver`) */
     mutable SUNMatrixWrapper M_;
-    
+
     /**
      * Temporary storage of `dxdotdp_full` data across functions (Python only)
      * (dimension: `nplist` x `nx_solver`, nnz: dynamic,
@@ -1810,7 +1797,7 @@
      * type `CSC_MAT`)
      */
     mutable SUNMatrixWrapper dxdotdp_implicit;
-    
+
     /**
      * Temporary storage of `dxdotdx_explicit` data across functions (Python only)
      * (dimension: `nplist` x `nx_solver`, nnz: 'nxdotdotdx_explicit',
@@ -1940,7 +1927,7 @@
 
     /** temporary storage for splines */
     mutable std::vector<realtype> spl_;
-    
+
     /** temporary storage for sensitivities of splines */
     mutable SUNMatrixWrapper sspl_;
 
@@ -2044,10 +2031,10 @@
 
     /** Sparse dwdw temporary storage (dimension: `ndwdw`) */
     mutable SUNMatrixWrapper dwdw_;
-    
+
     /** Sparse dwdx implicit temporary storage (dimension: `ndwdx`) */
     mutable std::vector<SUNMatrixWrapper> dwdx_hierarchical_;
-    
+
     /** Recursion */
     int w_recursion_depth_ {0};
 };
