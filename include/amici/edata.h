--- conflicted
+++ resolved
@@ -379,30 +379,11 @@
     /**
      * checker for dimensions of input observedEvents or observedEventsStdDev
      *
-     * @param input vector input to be checked
+     * @param input vector input to be checkedjupyter_contrib_nbextensions
      * @param fieldname name of the input
      */
     void checkEventsDimension(std::vector<realtype> input, const char *fieldname) const;
 
-<<<<<<< HEAD
-    /**
-     * checks input vector of sigmas for not strictly positive values
-     *
-     * @param sigmaVector vector input to be checked
-     * @param vectorName name of the input
-     */
-    void checkSigmaPositivity(std::vector<realtype> sigmaVector, const char *vectorName) const;
-
-    /**
-     * checks input scalar sigma for not strictly positive value
-     *
-     * @param sigma input to be checked
-     * @param sigmaName name of the input
-     */
-    void checkSigmaPositivity(realtype sigma, const char *sigmaName) const;
-
-=======
->>>>>>> eadd4f04
     /** number of observables */
     int nytrue_;
 
