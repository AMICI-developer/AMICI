
SuiteSparse/include/*

SuiteSparse/lib/*

SuiteSparse/share/*

sundials/build/*

CMakeFiles/*

build/*

*.o

doc/*

debug_amici/*

models/*

!models/model_dirac

doc/*

fonts/*

mtoc/*

src/doc/*

stylesheets/*

images/*

*.eps

*.mexmaci64

*.mexa64

*.mexw64

*.mexmaci32

*.mexa32

*.mexw32

*.eps

*.js

*.md5

*.template

*.dox

*.json

index.html

AMICI.mlappinstall

*.mat

mtoc/makeExampleDoc.m

mtoc/makeDocumentation.m

examples/example_5/example_model_5_paper.m

mtoc/makeDocumentation.m

mtoc/makeDocumentation.m

index.html

*.js

*.template

*.dox

*.json

examples/geneExpression/simulate_geneExpression.m

*.m~

*.plist

examples/example_events/simulate_model_events.m

examples/example_steadystate/simulate_model_steadystate.m

test/constant_events.m

examples/example_dirac/simulate_model_dirac.m

examples/example_dirac_secondorder/simulate_model_dirac_secondorder.m

examples/example_dirac_adjoint/simulate_model_dirac_adjoint.m

examples/example_adjoint/simulate_model_adjoint.m

examples/example_adjoint/simulate_model_adjoint.m

*.log

examples/example_nested_events/simulate_model_nested_events.m

examples/example_dirac_secondorder_vectmult/simulate_model_dirac_secondorder_vectmult.m

examples/example_jakstat_adjoint/simulate_model_jakstat.m

unitTests/CustomSBMLTestsuite/*

sed-ml/*

unitTests/SBMLresults/00144-results.csv

*.csv

examples/example_events/dxdotdp_model_events.m

examples/example_events/J_model_events.m

examples/example_steadystate/J_model_steadystate.m

examples/example_steadystate/dxdotdp_model_steadystate.m

examples/example_nested_events/J_model_nested_events.m

examples/example_nested_events/dxdotdp_model_nested_events.m

examples/example_jakstat_adjoint/dxdotdp_model_jakstat.m

examples/example_jakstat_adjoint/J_model_jakstat.m

examples/example_dirac/J_model_dirac.m

examples/example_dirac/dxdotdp_model_dirac.m

examples/example_dirac_secondorder/J_model_dirac_secondorder.m

examples/example_dirac_secondorder/dxdotdp_model_dirac_secondorder.m

examples/example_dirac_secondorder_vectmult/J_model_dirac_secondorder_vectmult.m

examples/example_dirac_secondorder_vectmult/dxdotdp_model_dirac_secondorder_vectmult.m

examples/example_dirac_adjoint/J_model_dirac_adjoint.m

examples/example_dirac_adjoint/dxdotdp_model_dirac_adjoint.m

examples/example_adjoint/J_model_adjoint.m

examples/example_adjoint/dxdotdp_model_adjoint.m

examples/example_jakstat_adjoint_hvp/simulate_model_jakstat_adjoint_hvp.m

examples/example_dirac_adjoint_hessVecProd/simulate_model_dirac_adjoint_hessVecProd.m

examples/example_adjoint_hessian/simulate_model_adjoint_hessian.m

examples/example_adjoint_hessian/simulate_model_adjoint_hessian.m

examples/example_dirac_adjoint_hessVecProd/simulate_model_dirac_adjoint_hessVecProd.m

examples/example_jakstat_adjoint_hvp/simulate_model_jakstat_adjoint_hvp.m

examples/example_adjoint_hessian/simulate_model_adjoint_hessian.m

examples/example_dirac_adjoint_hessVecProd/simulate_model_dirac_adjoint_hessVecProd.m

examples/example_jakstat_adjoint_hvp/simulate_model_jakstat_adjoint_hvp.m

models/model_dirac/.DS_Store

*.o

models/model_dirac/dxdotdp_model_dirac.m

models/model_dirac/J_model_dirac.m

models/model_dirac/wrapfunctions.c

cmake_install.cmake

CMakeCache.txt

*.a

model_dirac

<<<<<<< HEAD
Makefile

scripts/CMakeFiles
=======
scripts/Makefile
>>>>>>> 6d34b8bd
<|MERGE_RESOLUTION|>--- conflicted
+++ resolved
@@ -195,10 +195,6 @@
 
 model_dirac
 
-<<<<<<< HEAD
 Makefile
 
 scripts/CMakeFiles
-=======
-scripts/Makefile
->>>>>>> 6d34b8bd
