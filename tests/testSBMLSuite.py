#!/usr/bin/env python3
"""
Run SBML Test Suite and verify simulation results
[https://github.com/sbmlteam/sbml-test-suite/releases]

Usage:
    testSBMLSuite.py SELECTION
        SELECTION can be e.g.: `1`, `1,3`, or `-3,4,6-7` to select specific
        test cases or 1-1780 to run all.
"""

import os
import sys
import importlib
import pytest
import copy

import amici
import numpy as np
import pandas as pd

<<<<<<< HEAD
from amici.sbml_import import symbol_with_assumptions
from amici.constants import SymbolId

=======
>>>>>>> 4d588ba4

# directory with sbml semantic test cases
TEST_PATH = os.path.join(os.path.dirname(__file__), 'sbml-test-suite', 'cases',
                         'semantic')


@pytest.fixture(scope="session")
def result_path():
    # ensure directory for test results is empty
    upload_result_path = os.path.join(os.path.dirname(__file__),
                                      'amici-semantic-results')
    return upload_result_path


@pytest.fixture(scope="function", autouse=True)
def sbml_test_dir():
    # setup
    old_cwd = os.getcwd()
    old_path = copy.copy(sys.path)

    yield

    # teardown
    os.chdir(old_cwd)
    sys.path = old_path


def test_sbml_testsuite_case(test_number, result_path):

    test_id = format_test_id(test_number)

    try:
        current_test_path = os.path.join(TEST_PATH, test_id)

        # parse expected results
        results_file = os.path.join(current_test_path,
                                    test_id + '-results.csv')
        results = pd.read_csv(results_file, delimiter=',')
        results.rename(columns={c: c.replace(' ', '')
                                for c in results.columns},
                       inplace=True)

        # setup model
        model, solver, wrapper = compile_model(current_test_path, test_id)
        settings = read_settings_file(current_test_path, test_id)

        atol, rtol = apply_settings(settings, solver, model)

        # simulate model
        rdata = amici.runAmiciSimulation(model, solver)

        # verify
        simulated = verify_results(settings, rdata, results, wrapper,
                                   model, atol, rtol)

        print(f'TestCase {test_id} passed.')

        # record results
        write_result_file(simulated, test_id, result_path)

    except amici.sbml_import.SBMLException as err:
        pytest.skip(str(err))


def verify_results(settings, rdata, expected, wrapper,
                   model, atol, rtol):
    """Verify test results"""
    amount_species, variables = get_amount_and_variables(settings)

    # verify states
<<<<<<< HEAD
    simulated = pd.DataFrame(
        rdata['y'],
        columns=wrapper.symbols[SymbolId.OBSERVABLE]['name']
    )
=======
    simulated = pd.DataFrame(rdata['y'],
                             columns=wrapper.symbols['observable']['name'])
>>>>>>> 4d588ba4
    simulated['time'] = rdata['ts']
    for par in model.getParameterIds():
        simulated[par] = rdata['ts'] * 0 + model.getParameterById(par)

    simulated.rename(columns={c: c.replace('amici_', '')
                              for c in simulated.columns}, inplace=True)

    # SBML test suite case 01308 defines species with initialAmount and
    # hasOnlySubstanceUnits="true", but then request results as concentrations.
    requested_concentrations = [
        s for s in
        settings['concentration'].replace(' ', '').replace('\n', '').split(',')
        if s
    ]
<<<<<<< HEAD
    # We only need to convert species that have only substance units and that
    # are targets of rate rules
    concentration_species = [
        str(species_id)
        for species_id, species in wrapper.symbols[SymbolId.SPECIES].items()
        if str(species_id) in requested_concentrations
        and species['only_substance']
        and species_id in wrapper.species_rate_rules
=======
    # The rate rules condition here may be unnecessary/better implemented
    # elsewhere.
    concentration_species = [
        species for species in requested_concentrations
        if wrapper.species_has_only_substance_units[
               wrapper.species_index[species]
        ] and species in [str(s) for s in wrapper.species_rate_rules]
>>>>>>> 4d588ba4
    ]
    amounts_to_concentrations(concentration_species, wrapper,
                              simulated, requested_concentrations)

    concentrations_to_amounts(amount_species, wrapper, simulated,
                              requested_concentrations)

    # simulated may contain `obdect` dtype columns and `expected` may
    # contain `np.int64` columns so we cast everything to `np.float64`.
    for variable in variables:
        assert np.isclose(
            simulated[variable].astype(np.float64).values,
            expected[variable].astype(np.float64).values, atol, rtol
        ).all(), variable

    return simulated[variables + ['time']]


def amounts_to_concentrations(
        amount_species,
        wrapper,
        simulated,
        requested_concentrations
):
    """
    Convert AMICI simulated amounts to concentrations
    Convert from concentration to amount:
    C=n/V
    n=CV (multiply by V)
    Convert from amount to concentration:
    n=CV
    C=n/V (divide by V)
    Dividing by V is equivalent to multiplying the reciprocal by V, then taking
    the reciprocal.
    This allows for the reuse of the concentrations_to_amounts method...
    """
    for species in amount_species:
        if not species == '':
            simulated.loc[:, species] = 1 / simulated.loc[:, species]
            concentrations_to_amounts([species], wrapper, simulated,
                                      requested_concentrations)
            simulated.loc[:, species] = 1 / simulated.loc[:, species]


def concentrations_to_amounts(
        amount_species,
        wrapper,
        simulated,
        requested_concentrations
):
    """Convert AMICI simulated concentrations to amounts"""
    for species in amount_species:
<<<<<<< HEAD
        # Skip "species" that are actually compartments or rate rules that
        # already specify amounts
        compartment_species = [str(c) for c in wrapper.compartment_symbols]
        amount_species = list(set(
            s for s in wrapper.species_rate_rules
            if wrapper.symbols[SymbolId.SPECIES][s]['only_substance']
        ).difference(requested_concentrations))

        if not species == '' and \
                species not in compartment_species + amount_species:
            symvolume = wrapper.symbols[SymbolId.SPECIES][
                symbol_with_assumptions(species)
            ]['compartment']
=======
        # Skip "species" that are actually compartments
        compartment_species = [str(c) for c in wrapper.compartment_symbols] + \
            list(set([
                str(s) for s in wrapper.species_rate_rules
                if wrapper.species_has_only_substance_units[
                    wrapper.species_index[str(s)]
                ]
            ]).difference(requested_concentrations))
        if not species == '' and species not in compartment_species:
            symvolume = wrapper.species_compartment[
                wrapper.species_index[species]
            ]
>>>>>>> 4d588ba4

            simulated.loc[:, species] *= simulated.loc[:, str(symvolume)]


def write_result_file(simulated: pd.DataFrame,
                      test_id: str, result_path: str):
    """
    Create test result file for upload to
    http://sbml.org/Facilities/Database/Submission/Create

    Requires csv file with test ID in name and content of [time, Species, ...]
    """
    # TODO: only states are reported here, not compartments or parameters

    filename = os.path.join(result_path, f'{test_id}.csv')
    simulated.to_csv(filename, index=False)


def get_amount_and_variables(settings):
    """Read amount and species from settings file"""

    # species for which results are expected as amounts
    amount_species = settings['amount'] \
        .replace(' ', '') \
        .replace('\n', '') \
        .split(',')

    # IDs of all variables for which results are expected/provided
    variables = settings['variables'] \
        .replace(' ', '') \
        .replace('\n', '') \
        .split(',')

    return amount_species, variables


def apply_settings(settings, solver, model):
    """Apply model and solver settings as specified in the test case"""

    ts = np.linspace(float(settings['start']),
                     float(settings['start'])
                     + float(settings['duration']),
                     int(settings['steps']) + 1)
    atol = float(settings['absolute'])
    rtol = float(settings['relative'])

    model.setTimepoints(ts)
    solver.setMaxSteps(int(1e6))
    solver.setRelativeTolerance(rtol / 1e4)
    solver.setAbsoluteTolerance(atol / 1e4)

    return atol, rtol


def compile_model(path, test_id):
    """Import the given test model to AMICI"""
    sbml_file = find_model_file(path, test_id)

    wrapper = amici.SbmlImporter(sbml_file)

    model_dir = os.path.join(os.path.dirname(__file__), 'SBMLTestModels',
                             test_id)
    if not os.path.exists(model_dir):
        os.makedirs(model_dir)

    model_name = 'SBMLTest' + test_id
    wrapper.sbml2amici(model_name, output_dir=model_dir)

    # settings
    sys.path.insert(0, model_dir)
    model_module = importlib.import_module(model_name)

    model = model_module.getModel()
    solver = model.getSolver()

    return model, solver, wrapper


def find_model_file(current_test_path: str, test_id: str):
    """Find model file for the given test (guess filename extension)"""

    sbml_file = os.path.join(current_test_path, test_id + '-sbml-l3v2.xml')

    # fallback l3v1
    if not os.path.isfile(sbml_file):
        sbml_file = os.path.join(current_test_path, test_id + '-sbml-l3v1.xml')

    # fallback l2v5
    if not os.path.isfile(sbml_file):
        sbml_file = os.path.join(current_test_path, test_id + '-sbml-l2v5.xml')

    return sbml_file


def read_settings_file(current_test_path: str, test_id: str):
    """Read settings for the given test"""
    settings_file = os.path.join(current_test_path, test_id + '-settings.txt')
    settings = {}
    with open(settings_file) as f:
        for line in f:
            if not line == '\n':
                (key, val) = line.split(':')
                settings[key] = val
    return settings


def format_test_id(test_id) -> str:
    """Format numeric to 0-padded string"""
    test_str = str(test_id)
    test_str = '0'*(5-len(test_str)) + test_str
    return test_str
<|MERGE_RESOLUTION|>--- conflicted
+++ resolved
@@ -19,12 +19,8 @@
 import numpy as np
 import pandas as pd
 
-<<<<<<< HEAD
 from amici.sbml_import import symbol_with_assumptions
 from amici.constants import SymbolId
-
-=======
->>>>>>> 4d588ba4
 
 # directory with sbml semantic test cases
 TEST_PATH = os.path.join(os.path.dirname(__file__), 'sbml-test-suite', 'cases',
@@ -95,15 +91,10 @@
     amount_species, variables = get_amount_and_variables(settings)
 
     # verify states
-<<<<<<< HEAD
     simulated = pd.DataFrame(
         rdata['y'],
         columns=wrapper.symbols[SymbolId.OBSERVABLE]['name']
     )
-=======
-    simulated = pd.DataFrame(rdata['y'],
-                             columns=wrapper.symbols['observable']['name'])
->>>>>>> 4d588ba4
     simulated['time'] = rdata['ts']
     for par in model.getParameterIds():
         simulated[par] = rdata['ts'] * 0 + model.getParameterById(par)
@@ -118,7 +109,6 @@
         settings['concentration'].replace(' ', '').replace('\n', '').split(',')
         if s
     ]
-<<<<<<< HEAD
     # We only need to convert species that have only substance units and that
     # are targets of rate rules
     concentration_species = [
@@ -127,15 +117,6 @@
         if str(species_id) in requested_concentrations
         and species['only_substance']
         and species_id in wrapper.species_rate_rules
-=======
-    # The rate rules condition here may be unnecessary/better implemented
-    # elsewhere.
-    concentration_species = [
-        species for species in requested_concentrations
-        if wrapper.species_has_only_substance_units[
-               wrapper.species_index[species]
-        ] and species in [str(s) for s in wrapper.species_rate_rules]
->>>>>>> 4d588ba4
     ]
     amounts_to_concentrations(concentration_species, wrapper,
                               simulated, requested_concentrations)
@@ -188,7 +169,6 @@
 ):
     """Convert AMICI simulated concentrations to amounts"""
     for species in amount_species:
-<<<<<<< HEAD
         # Skip "species" that are actually compartments or rate rules that
         # already specify amounts
         compartment_species = [str(c) for c in wrapper.compartment_symbols]
@@ -202,20 +182,6 @@
             symvolume = wrapper.symbols[SymbolId.SPECIES][
                 symbol_with_assumptions(species)
             ]['compartment']
-=======
-        # Skip "species" that are actually compartments
-        compartment_species = [str(c) for c in wrapper.compartment_symbols] + \
-            list(set([
-                str(s) for s in wrapper.species_rate_rules
-                if wrapper.species_has_only_substance_units[
-                    wrapper.species_index[str(s)]
-                ]
-            ]).difference(requested_concentrations))
-        if not species == '' and species not in compartment_species:
-            symvolume = wrapper.species_compartment[
-                wrapper.species_index[species]
-            ]
->>>>>>> 4d588ba4
 
             simulated.loc[:, species] *= simulated.loc[:, str(symvolume)]
 
