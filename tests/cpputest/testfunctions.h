#ifndef TESTFUNCTIONS_H
#define TESTFUNCTIONS_H

#include <amici/amici.h>
#include <amici/hdf5.h>

#include <H5Cpp.h>

#ifndef __APPLE__
#include <iostream>
#endif

#include <sstream> // make std::ostringstream available (needs to come before TestHarness.h)
#include <string>

#include <CppUTest/TestHarness.h>
#include <CppUTestExt/MockSupport.h>

namespace amici {

class ReturnData;
class ExpData;

#if !defined(NEW_OPTION_FILE) || !defined(HDFFILE) || !defined(HDFFILEWRITE)
#error "Must define NEW_OPTION_FILE HDFFILE HDFFILEWRITE"
#endif

#define TEST_ATOL 1e-10
#define TEST_RTOL 1e-05

/**
 * @brief helper function to initialize default names/ids
 * @param name name of variables
 * @param length number of variables
 * @return default names/ids
 */
std::vector<std::string>
getVariableNames(const char* name, int length);

/**
 * @brief The Model_Test class is a model-unspecific implementation
 of model designed for unit testing.
 */
class Model_Test : public Model
{
  public:
    /** constructor with model dimensions
     * @param nx number of state variables
     * @param nxtrue number of state variables of the non-augmented model
     * @param ny number of observables
     * @param nytrue number of observables of the non-augmented model
     * @param nz number of event observables
     * @param nztrue number of event observables of the non-augmented model
     * @param ne number of events
     * @param nJ number of objective functions
     * @param nw number of repeating elements
     * @param ndwdx number of nonzero elements in the x derivative of the
     * repeating elements
     * @param ndwdp number of nonzero elements in the p derivative of the
     * repeating elements
     * @param ndwdw number of nonzero elements in the w derivative of the
     * repeating elements
     * @param nnz number of nonzero elements in Jacobian
     * @param ubw upper matrix bandwidth in the Jacobian
     * @param lbw lower matrix bandwidth in the Jacobian
     * @param o2mode second order sensitivity mode
     * @param p parameters
     * @param k constants
     * @param plist indexes wrt to which sensitivities are to be computed
     * @param idlist indexes indicating algebraic components (DAE only)
     * @param z2event mapping of event outputs to events
     */
    Model_Test(const int nx_rdata,
               const int nxtrue_rdata,
               const int nx_solver,
               const int nxtrue_solver,
               const int nx_solver_reinit,
               const int ny,
               const int nytrue,
               const int nz,
               const int nztrue,
               const int ne,
               const int nJ,
               const int nw,
               const int ndwdx,
               const int ndwdp,
               const int ndwdw,
               const int ndxdotdw,
               const int nnz,
               const int ubw,
               const int lbw,
               const SecondOrderMode o2mode,
               const std::vector<realtype> p,
               const std::vector<realtype> k,
               const std::vector<int> plist,
               const std::vector<realtype> idlist,
               const std::vector<int> z2event)
      : Model(nx_rdata,
              nxtrue_rdata,
              nx_solver,
              nxtrue_solver,
              nx_solver_reinit,
              ny,
              nytrue,
              nz,
              nztrue,
              ne,
              nJ,
              nw,
              ndwdx,
              ndwdp,
              ndwdw,
              ndxdotdw,
              {},
              nnz,
              ubw,
              lbw,
              o2mode,
              p,
              k,
              plist,
              idlist,
              z2event)
    {}

    /** default constructor */
    Model_Test()
      : Model(0,
              0,
              0,
              0,
              0,
              0,
              0,
              0,
              0,
              0,
              0,
              0,
              0,
              0,
              0,
              0,
              {},
              0,
              0,
              0,
              SecondOrderMode::none,
              std::vector<realtype>(),
              std::vector<realtype>(),
              std::vector<int>(),
              std::vector<realtype>(),
              std::vector<int>())
    {}

<<<<<<< HEAD
    virtual Model* clone() const override { return new Model_Test(*this); }

    virtual std::unique_ptr<Solver> getSolver() override
    {
        throw AmiException("not implemented");
    }
    virtual void froot(const realtype /*t*/,
                       const AmiVector& /*x*/,
                       const AmiVector& /*dx*/,
                       gsl::span<realtype> /*root*/) override
    {
        throw AmiException("not implemented");
    }
    virtual void fxdot(const realtype /*t*/,
                       const AmiVector& /*x*/,
                       const AmiVector& /*dx*/,
                       AmiVector& /*xdot*/) override
    {
        throw AmiException("not implemented");
    }
    virtual void fsxdot(const realtype /*t*/,
                        const AmiVector& /*x*/,
                        const AmiVector& /*dx*/,
                        const int /*ip*/,
                        const AmiVector& /*sx*/,
                        const AmiVector& /*sdx*/,
                        AmiVector& /*sxdot*/) override
    {
        throw AmiException("not implemented");
    }
    virtual void fJ(const realtype /*t*/,
                    const realtype /*cj*/,
                    const AmiVector& /*x*/,
                    const AmiVector& /*dx*/,
                    const AmiVector& /*xdot*/,
                    SUNMatrix /*J*/) override
    {
        throw AmiException("not implemented");
    }
    virtual void fJSparse(const realtype /*t*/,
                          const realtype /*cj*/,
                          const AmiVector& /*x*/,
                          const AmiVector& /*dx*/,
                          const AmiVector& /*xdot*/,
                          SUNMatrix /*J*/) override
    {
        throw AmiException("not implemented");
    }
    virtual void fJB(const realtype /*t*/,
                     realtype /*cj*/,
                     const AmiVector& /*x*/,
                     const AmiVector& /*dx*/,
                     const AmiVector& /*xB*/,
                     const AmiVector& /*dxB*/,
                     const AmiVector& /*xBdot*/,
                     SUNMatrix /*JB*/) override
    {
        throw AmiException("not implemented");
    }
    virtual void fJSparseB(const realtype /*t*/,
                           realtype /*cj*/,
                           const AmiVector& /*x*/,
                           const AmiVector& /*dx*/,
                           const AmiVector& /*xB*/,
                           const AmiVector& /*dxB*/,
                           const AmiVector& /*xBdot*/,
                           SUNMatrix /*JB*/) override
    {
        throw AmiException("not implemented");
    }
    virtual void fJDiag(const realtype /*t*/,
                        AmiVector& /*Jdiag*/,
                        const realtype /*cj*/,
                        const AmiVector& /*x*/,
                        const AmiVector& /*dx*/) override
    {
        throw AmiException("not implemented");
    }
    virtual void fdxdotdp(const realtype /*t*/,
                          const AmiVector& /*x*/,
                          const AmiVector& /*dx*/) override
    {
        throw AmiException("not implemented");
    }
    virtual void fJv(const realtype /*t*/,
                     const AmiVector& /*x*/,
                     const AmiVector& /*dx*/,
                     const AmiVector& /*xdot*/,
                     const AmiVector& /*v*/,
                     AmiVector& /*nJv*/,
                     const realtype /*cj*/) override
    {
        throw AmiException("not implemented");
    }

    virtual void fxBdot_ss(const realtype /*t*/,
                           const AmiVector& /*xB*/,
                           const AmiVector& /*dxB*/,
                           AmiVector& /*xBdot*/
                           ) override
    {
        throw AmiException("not implemented");
    }

    virtual void fJSparseB_ss(SUNMatrix /*JB*/) override
    {
        throw AmiException("not implemented");
    }

    virtual void writeSteadystateJB(const realtype /*t*/,
                                    realtype /*cj*/,
                                    const AmiVector& /*x*/,
                                    const AmiVector& /*dx*/,
                                    const AmiVector& /*xB*/,
                                    const AmiVector& /*dxB*/,
                                    const AmiVector& /*xBdot*/) override
    {
=======
    Model *clone() const override { return new Model_Test(*this); }

    std::unique_ptr<Solver> getSolver() override {
        throw AmiException("not implemented");
    }
    void froot(const realtype /*t*/, const AmiVector & /*x*/,
               const AmiVector & /*dx*/,
               gsl::span<realtype> /*root*/) override {
        throw AmiException("not implemented");
    }
    void fxdot(const realtype /*t*/, const AmiVector & /*x*/,
               const AmiVector & /*dx*/, AmiVector & /*xdot*/) override {
        throw AmiException("not implemented");
    }
    void fsxdot(const realtype /*t*/, const AmiVector & /*x*/,
                const AmiVector & /*dx*/, const int /*ip*/,
                const AmiVector & /*sx*/, const AmiVector & /*sdx*/,
                AmiVector & /*sxdot*/) override {
        throw AmiException("not implemented");
    }
    void fJ(const realtype /*t*/, const realtype /*cj*/,
            const AmiVector & /*x*/, const AmiVector & /*dx*/,
            const AmiVector & /*xdot*/, SUNMatrix /*J*/) override {
        throw AmiException("not implemented");
    }
    void fJSparse(const realtype /*t*/, const realtype /*cj*/,
                  const AmiVector & /*x*/, const AmiVector & /*dx*/,
                  const AmiVector & /*xdot*/, SUNMatrix /*J*/) override {
        throw AmiException("not implemented");
    }
    void fJB(const realtype /*t*/, realtype /*cj*/, const AmiVector & /*x*/,
             const AmiVector & /*dx*/, const AmiVector & /*xB*/,
             const AmiVector & /*dxB*/, const AmiVector & /*xBdot*/,
             SUNMatrix /*JB*/) override {
        throw AmiException("not implemented");
    }
    void fJSparseB(const realtype /*t*/, realtype /*cj*/,
                   const AmiVector & /*x*/, const AmiVector & /*dx*/,
                   const AmiVector & /*xB*/, const AmiVector & /*dxB*/,
                   const AmiVector & /*xBdot*/, SUNMatrix /*JB*/) override {
        throw AmiException("not implemented");
    }
    void fJDiag(const realtype /*t*/, AmiVector & /*Jdiag*/,
                const realtype /*cj*/, const AmiVector & /*x*/,
                const AmiVector & /*dx*/) override {
        throw AmiException("not implemented");
    }
    void fdxdotdp(const realtype /*t*/, const AmiVector & /*x*/,
                  const AmiVector & /*dx*/) override {
        throw AmiException("not implemented");
    }
    void fJv(const realtype /*t*/, const AmiVector & /*x*/,
             const AmiVector & /*dx*/, const AmiVector & /*xdot*/,
             const AmiVector & /*v*/, AmiVector & /*nJv*/,
             const realtype /*cj*/) override {
        throw AmiException("not implemented");
    }

    void fxBdot_ss(const realtype /*t*/, const AmiVector & /*xB*/,
                   const AmiVector & /*dxB*/, AmiVector & /*xBdot*/
                   ) override {
        throw AmiException("not implemented");
    }

    void fJSparseB_ss(SUNMatrix /*JB*/) override {
        throw AmiException("not implemented");
    }

    void writeSteadystateJB(const realtype /*t*/, realtype /*cj*/,
                            const AmiVector & /*x*/, const AmiVector & /*dx*/,
                            const AmiVector & /*xB*/, const AmiVector & /*dxB*/,
                            const AmiVector & /*xBdot*/) override {
>>>>>>> a5c679b0
        throw AmiException("not implemented");
    }

    std::vector<std::string> getParameterNames() const override {
        return getVariableNames("p", np());
    }

    std::vector<std::string> getStateNames() const override {
        return getVariableNames("x", nx_rdata);
    }

    std::vector<std::string> getFixedParameterNames() const override {
        return getVariableNames("k", nk());
    }

    std::vector<std::string> getObservableNames() const override {
        return getVariableNames("y", ny);
    }

    std::vector<std::string> getParameterIds() const override {
        return getVariableNames("p", np());
    }

    std::vector<std::string> getStateIds() const override {
        return getVariableNames("x", nx_rdata);
    }

    std::vector<std::string> getFixedParameterIds() const override {
        return getVariableNames("k", nk());
    }

    std::vector<std::string> getObservableIds() const override {
        return getVariableNames("y", ny);
    }
};

<<<<<<< HEAD
void
simulateWithDefaultOptions();

void
simulateVerifyWrite(const std::string& path);

void
simulateVerifyWrite(std::string const& path, double atol, double rtol);

void
simulateVerifyWrite(const std::string& hdffileOptions,
                    const std::string& hdffileResults,
                    const std::string& hdffilewrite,
                    const std::string& path,
                    double atol,
                    double rtol);

std::unique_ptr<ExpData>
getTestExpData(const Model& model);

bool
withinTolerance(double expected,
                double actual,
                double atol,
                double rtol,
                int index,
                const char* name);

void
checkEqualArray(const double* expected,
                const double* actual,
                int length,
                double atol,
                double rtol,
                const char* name);

void
checkEqualArray(std::vector<double> const& expected,
                std::vector<double> const& actual,
                double atol,
                double rtol,
                std::string const& name);

// TODO: delete after transitioning to C++-written test results
void
verifyReturnDataMatlab(const std::string& hdffile,
                       const std::string& resultPath,
                       const ReturnData* rdata,
                       const Model* model,
                       double atol,
                       double rtol);

// TODO: delete after transitioning to C++-written test results
void
verifyReturnDataSensitivitiesMatlab(const H5::H5File& file_id,
                                    const std::string& resultPath,
                                    const ReturnData* rdata,
                                    const Model* model,
                                    double atol,
                                    double rtol);

void
verifyReturnData(const std::string& hdffile,
                 const std::string& resultPath,
                 const ReturnData* rdata,
                 const Model* model,
                 double atol,
                 double rtol);

void
verifyReturnDataSensitivities(const H5::H5File& file_id,
                              const std::string& resultPath,
                              const ReturnData* rdata,
                              const Model* model,
                              double atol,
                              double rtol);

void
printBacktrace(int depth);
=======
void simulateWithDefaultOptions();

void simulateVerifyWrite(const std::string &path);

void simulateVerifyWrite(std::string const &path, double atol, double rtol);

void simulateVerifyWrite(const std::string &hdffileOptions,
                         const std::string &hdffileResults,
                         const std::string &hdffilewrite,
                         const std::string &path, double atol, double rtol);

std::unique_ptr<ExpData> getTestExpData(const Model &model);

bool withinTolerance(double expected, double actual, double atol, double rtol,
                     int index, const char *name);

void checkEqualArray(const double *expected, const double *actual, int length,
                     double atol, double rtol, const char *name);

void checkEqualArray(std::vector<double> const &expected,
                     std::vector<double> const &actual, double atol,
                     double rtol, std::string const &name);

// TODO: delete after transitioning to C++-written test results
void verifyReturnDataMatlab(const std::string &hdffile,
                            const std::string &resultPath,
                            const ReturnData *rdata, const Model *model,
                            double atol, double rtol);

// TODO: delete after transitioning to C++-written test results
void verifyReturnDataSensitivitiesMatlab(const H5::H5File &file_id,
                                         const std::string &resultPath,
                                         const ReturnData *rdata,
                                         const Model *model, double atol,
                                         double rtol);

void verifyReturnData(const std::string &hdffile, const std::string &resultPath,
                      const ReturnData *rdata, const Model *model, double atol,
                      double rtol);

void verifyReturnDataSensitivities(const H5::H5File &file_id,
                                   const std::string &resultPath,
                                   const ReturnData *rdata, const Model *model,
                                   double atol, double rtol);

void printBacktrace(int depth);
>>>>>>> a5c679b0

} // namespace amici

#endif<|MERGE_RESOLUTION|>--- conflicted
+++ resolved
@@ -153,125 +153,6 @@
               std::vector<int>())
     {}
 
-<<<<<<< HEAD
-    virtual Model* clone() const override { return new Model_Test(*this); }
-
-    virtual std::unique_ptr<Solver> getSolver() override
-    {
-        throw AmiException("not implemented");
-    }
-    virtual void froot(const realtype /*t*/,
-                       const AmiVector& /*x*/,
-                       const AmiVector& /*dx*/,
-                       gsl::span<realtype> /*root*/) override
-    {
-        throw AmiException("not implemented");
-    }
-    virtual void fxdot(const realtype /*t*/,
-                       const AmiVector& /*x*/,
-                       const AmiVector& /*dx*/,
-                       AmiVector& /*xdot*/) override
-    {
-        throw AmiException("not implemented");
-    }
-    virtual void fsxdot(const realtype /*t*/,
-                        const AmiVector& /*x*/,
-                        const AmiVector& /*dx*/,
-                        const int /*ip*/,
-                        const AmiVector& /*sx*/,
-                        const AmiVector& /*sdx*/,
-                        AmiVector& /*sxdot*/) override
-    {
-        throw AmiException("not implemented");
-    }
-    virtual void fJ(const realtype /*t*/,
-                    const realtype /*cj*/,
-                    const AmiVector& /*x*/,
-                    const AmiVector& /*dx*/,
-                    const AmiVector& /*xdot*/,
-                    SUNMatrix /*J*/) override
-    {
-        throw AmiException("not implemented");
-    }
-    virtual void fJSparse(const realtype /*t*/,
-                          const realtype /*cj*/,
-                          const AmiVector& /*x*/,
-                          const AmiVector& /*dx*/,
-                          const AmiVector& /*xdot*/,
-                          SUNMatrix /*J*/) override
-    {
-        throw AmiException("not implemented");
-    }
-    virtual void fJB(const realtype /*t*/,
-                     realtype /*cj*/,
-                     const AmiVector& /*x*/,
-                     const AmiVector& /*dx*/,
-                     const AmiVector& /*xB*/,
-                     const AmiVector& /*dxB*/,
-                     const AmiVector& /*xBdot*/,
-                     SUNMatrix /*JB*/) override
-    {
-        throw AmiException("not implemented");
-    }
-    virtual void fJSparseB(const realtype /*t*/,
-                           realtype /*cj*/,
-                           const AmiVector& /*x*/,
-                           const AmiVector& /*dx*/,
-                           const AmiVector& /*xB*/,
-                           const AmiVector& /*dxB*/,
-                           const AmiVector& /*xBdot*/,
-                           SUNMatrix /*JB*/) override
-    {
-        throw AmiException("not implemented");
-    }
-    virtual void fJDiag(const realtype /*t*/,
-                        AmiVector& /*Jdiag*/,
-                        const realtype /*cj*/,
-                        const AmiVector& /*x*/,
-                        const AmiVector& /*dx*/) override
-    {
-        throw AmiException("not implemented");
-    }
-    virtual void fdxdotdp(const realtype /*t*/,
-                          const AmiVector& /*x*/,
-                          const AmiVector& /*dx*/) override
-    {
-        throw AmiException("not implemented");
-    }
-    virtual void fJv(const realtype /*t*/,
-                     const AmiVector& /*x*/,
-                     const AmiVector& /*dx*/,
-                     const AmiVector& /*xdot*/,
-                     const AmiVector& /*v*/,
-                     AmiVector& /*nJv*/,
-                     const realtype /*cj*/) override
-    {
-        throw AmiException("not implemented");
-    }
-
-    virtual void fxBdot_ss(const realtype /*t*/,
-                           const AmiVector& /*xB*/,
-                           const AmiVector& /*dxB*/,
-                           AmiVector& /*xBdot*/
-                           ) override
-    {
-        throw AmiException("not implemented");
-    }
-
-    virtual void fJSparseB_ss(SUNMatrix /*JB*/) override
-    {
-        throw AmiException("not implemented");
-    }
-
-    virtual void writeSteadystateJB(const realtype /*t*/,
-                                    realtype /*cj*/,
-                                    const AmiVector& /*x*/,
-                                    const AmiVector& /*dx*/,
-                                    const AmiVector& /*xB*/,
-                                    const AmiVector& /*dxB*/,
-                                    const AmiVector& /*xBdot*/) override
-    {
-=======
     Model *clone() const override { return new Model_Test(*this); }
 
     std::unique_ptr<Solver> getSolver() override {
@@ -344,7 +225,6 @@
                             const AmiVector & /*x*/, const AmiVector & /*dx*/,
                             const AmiVector & /*xB*/, const AmiVector & /*dxB*/,
                             const AmiVector & /*xBdot*/) override {
->>>>>>> a5c679b0
         throw AmiException("not implemented");
     }
 
@@ -381,87 +261,6 @@
     }
 };
 
-<<<<<<< HEAD
-void
-simulateWithDefaultOptions();
-
-void
-simulateVerifyWrite(const std::string& path);
-
-void
-simulateVerifyWrite(std::string const& path, double atol, double rtol);
-
-void
-simulateVerifyWrite(const std::string& hdffileOptions,
-                    const std::string& hdffileResults,
-                    const std::string& hdffilewrite,
-                    const std::string& path,
-                    double atol,
-                    double rtol);
-
-std::unique_ptr<ExpData>
-getTestExpData(const Model& model);
-
-bool
-withinTolerance(double expected,
-                double actual,
-                double atol,
-                double rtol,
-                int index,
-                const char* name);
-
-void
-checkEqualArray(const double* expected,
-                const double* actual,
-                int length,
-                double atol,
-                double rtol,
-                const char* name);
-
-void
-checkEqualArray(std::vector<double> const& expected,
-                std::vector<double> const& actual,
-                double atol,
-                double rtol,
-                std::string const& name);
-
-// TODO: delete after transitioning to C++-written test results
-void
-verifyReturnDataMatlab(const std::string& hdffile,
-                       const std::string& resultPath,
-                       const ReturnData* rdata,
-                       const Model* model,
-                       double atol,
-                       double rtol);
-
-// TODO: delete after transitioning to C++-written test results
-void
-verifyReturnDataSensitivitiesMatlab(const H5::H5File& file_id,
-                                    const std::string& resultPath,
-                                    const ReturnData* rdata,
-                                    const Model* model,
-                                    double atol,
-                                    double rtol);
-
-void
-verifyReturnData(const std::string& hdffile,
-                 const std::string& resultPath,
-                 const ReturnData* rdata,
-                 const Model* model,
-                 double atol,
-                 double rtol);
-
-void
-verifyReturnDataSensitivities(const H5::H5File& file_id,
-                              const std::string& resultPath,
-                              const ReturnData* rdata,
-                              const Model* model,
-                              double atol,
-                              double rtol);
-
-void
-printBacktrace(int depth);
-=======
 void simulateWithDefaultOptions();
 
 void simulateVerifyWrite(const std::string &path);
@@ -508,7 +307,6 @@
                                    double atol, double rtol);
 
 void printBacktrace(int depth);
->>>>>>> a5c679b0
 
 } // namespace amici
 
