
#include <include/amici_serialization.h>
#include "CppUTest/TestHarness.h"
#include "CppUTestExt/MockSupport.h"

#include "testfunctions.h"

#include <include/amici_model.h>

void checkUserDataEqual(amici::UserData const& u, amici::UserData const& v) {
    CHECK_EQUAL(u.np, v.np);
    CHECK_EQUAL(u.nx, v.nx);
    CHECK_EQUAL(u.nk, v.nk);
    CHECK_EQUAL(u.nx, v.nx);
    CHECK_EQUAL(u.pscale, v.pscale);

    CHECK_EQUAL(u.nmaxevent, v.nmaxevent);
    CHECK_EQUAL(u.nplist, v.nplist);
    CHECK_EQUAL(u.nt, v.nt);
    CHECK_EQUAL(u.tstart, v.tstart);
    CHECK_EQUAL(u.sensi, v.sensi);
    CHECK_EQUAL(u.atol, v.atol);
    CHECK_EQUAL(u.rtol, v.rtol);
    CHECK_EQUAL(u.maxsteps, v.maxsteps);
    CHECK_EQUAL(u.ism, v.ism);
    CHECK_EQUAL(u.sensi_meth, v.sensi_meth);
    CHECK_EQUAL(u.linsol, v.linsol);
    CHECK_EQUAL(u.interpType, v.interpType);
    CHECK_EQUAL(u.lmm, v.lmm);
    CHECK_EQUAL(u.iter, v.iter);
    CHECK_EQUAL(u.stldet, v.stldet);
    CHECK_EQUAL(u.ordering, v.ordering);

    amici::checkEqualArray(u.p, v.p, u.np, 1e-16, 1e-16);
    amici::checkEqualArray(u.k, v.k, u.nk, 1e-16, 1e-16);
}


void checkReturnDataEqual(amici::ReturnData const& r, amici::ReturnData const& s) {
    CHECK_EQUAL(r.np, s.np);
    CHECK_EQUAL(r.nk, s.nk);
    CHECK_EQUAL(r.nx, s.nx);
    CHECK_EQUAL(r.nxtrue, s.nxtrue);
    CHECK_EQUAL(r.ny, s.ny);
    CHECK_EQUAL(r.nytrue, s.nytrue);
    CHECK_EQUAL(r.nz, s.nz);
    CHECK_EQUAL(r.nztrue, s.nztrue);
    CHECK_EQUAL(r.ne, s.ne);
    CHECK_EQUAL(r.nJ, s.nJ);
    CHECK_EQUAL(r.nplist, s.nplist);
    CHECK_EQUAL(r.nmaxevent, s.nmaxevent);
    CHECK_EQUAL(r.nt, s.nt);
    CHECK_EQUAL(r.newton_maxsteps, s.newton_maxsteps);
    CHECK_EQUAL(r.pscale, s.pscale);
    CHECK_EQUAL(r.o2mode, s.o2mode);
    CHECK_EQUAL(r.sensi, s.sensi);
    CHECK_EQUAL(r.sensi_meth, s.sensi_meth);

    using amici::checkEqualArray;
    checkEqualArray(r.ts, s.ts, r.nt, 1e-16, 1e-16);
    checkEqualArray(r.xdot, s.xdot, r.nx, 1e-16, 1e-16);
    checkEqualArray(r.J, s.J, r.nx * r.nx, 1e-16, 1e-16);
    checkEqualArray(r.z, s.z, r.nmaxevent * r.nz, 1e-16, 1e-16);
    checkEqualArray(r.sigmaz, s.sigmaz, r.nmaxevent * r.nz, 1e-16, 1e-16);
    checkEqualArray(r.sz, s.sz, r.nmaxevent * r.nz * r.nplist, 1e-16, 1e-16);
    checkEqualArray(r.ssigmaz, s.sigmaz, r.nmaxevent * r.nz * r.nplist, 1e-16, 1e-16);
    checkEqualArray(r.rz, s.rz, r.nmaxevent * r.nz, 1e-16, 1e-16);
    checkEqualArray(r.srz, s.srz, r.nmaxevent * r.nz * r.nplist, 1e-16, 1e-16);
    checkEqualArray(r.s2rz, s.s2rz, r.nmaxevent * r.nz * r.nplist * r.nplist, 1e-16, 1e-16);
    checkEqualArray(r.ssigmaz, s.sigmaz, r.nmaxevent * r.nz * r.nplist, 1e-16, 1e-16);
    checkEqualArray(r.x, s.x, r.nt * r.nx, 1e-16, 1e-16);
    checkEqualArray(r.sx, s.sx, r.nt * r.nx * r.nplist, 1e-16, 1e-16);

    checkEqualArray(r.y, s.y, r.nt * r.ny, 1e-16, 1e-16);
    checkEqualArray(r.sigmay, s.sigmay, r.nt * r.ny * r.nplist, 1e-16, 1e-16);
    checkEqualArray(r.sy, s.sy, r.nt * r.ny * r.nplist, 1e-16, 1e-16);
    checkEqualArray(r.ssigmay, s.ssigmay, r.nt * r.ny * r.nplist, 1e-16, 1e-16);

    checkEqualArray(r.numsteps, s.numsteps, r.nt, 1e-16, 1e-16);
    checkEqualArray(r.numstepsB, s.numstepsB, r.nt, 1e-16, 1e-16);
    checkEqualArray(r.numrhsevals, s.numrhsevals, r.nt, 1e-16, 1e-16);
    checkEqualArray(r.numrhsevalsB, s.numrhsevalsB, r.nt, 1e-16, 1e-16);
    checkEqualArray(r.numerrtestfails, s.numerrtestfails, r.nt, 1e-16, 1e-16);
    checkEqualArray(r.numerrtestfailsB, s.numerrtestfailsB, r.nt, 1e-16, 1e-16);
    checkEqualArray(r.numnonlinsolvconvfails, s.numnonlinsolvconvfails, r.nt, 1e-16, 1e-16);
    checkEqualArray(r.numnonlinsolvconvfailsB, s.numnonlinsolvconvfailsB, r.nt, 1e-16, 1e-16);
    checkEqualArray(r.order, s.order, r.nt, 1e-16, 1e-16);

    checkEqualArray(r.newton_status, s.newton_status, r.nt, 1e-16, 1e-16);
    checkEqualArray(r.newton_time, s.newton_time, r.nt, 1e-16, 1e-16);
    checkEqualArray(r.newton_numsteps, s.newton_numsteps, r.nt, 1e-16, 1e-16);
    checkEqualArray(r.newton_numlinsteps, s.newton_numlinsteps, r.nt, 1e-16, 1e-16);
    checkEqualArray(r.x0, s.x0, r.nx, 1e-16, 1e-16);
    checkEqualArray(r.sx0, s.sx0, r.nx * r.nplist, 1e-16, 1e-16);

    CHECK_EQUAL(*r.llh, *s.llh);
    CHECK_EQUAL(*r.chi2, *s.chi2);
    CHECK_EQUAL(*r.status, *s.status);

    checkEqualArray(r.sllh, s.sllh, r.nplist, 1e-16, 1e-16);
    checkEqualArray(r.s2llh, s.s2llh, r.nplist * r.nplist, 1e-16, 1e-16);
}


TEST_GROUP(userDataSerialization){void setup(){}

                          void teardown(){}};


TEST(userDataSerialization, testFile) {

    amici::UserData u(1, 2, 3);
    {
        std::ofstream ofs("sstore.dat");
        boost::archive::text_oarchive oar(ofs);
        oar &u;
    }
    {
        std::ifstream ifs("sstore.dat");
        boost::archive::text_iarchive iar(ifs);
        amici::UserData v;
        iar &v;
        checkUserDataEqual(u, v);
    }
}

TEST(userDataSerialization, testString) {

    amici::UserData u(1, 2, 3);

    std::string serialized = serializeToString(u);

    checkUserDataEqual(u, amici::deserializeFromString<amici::UserData>(serialized));
}

TEST(userDataSerialization, testChar) {

    amici::UserData u(1, 2, 3);
<<<<<<< HEAD
=======
    u.p = new double[2];
>>>>>>> 3f3d10e8
    u.p[0] = 1;
    u.p[1] = 2;

    int length;
    char *buf = serializeToChar(&u, &length);

    amici::UserData v = amici::deserializeFromChar<amici::UserData>(buf, length);

    delete[] buf;
    checkUserDataEqual(u, v);
}

TEST(userDataSerialization, testStdVec) {

    amici::UserData u(1, 2, 3);
<<<<<<< HEAD
=======
    u.p = new double[2];
>>>>>>> 3f3d10e8
    u.p[0] = 1;
    u.p[1] = 2;

    auto buf = amici::serializeToStdVec(&u);

    amici::UserData v = amici::deserializeFromChar<amici::UserData>(buf.data(), buf.size());

    checkUserDataEqual(u, v);
}


TEST_GROUP(returnDataSerialization){void setup(){}

                          void teardown(){}};

TEST(returnDataSerialization, testString) {
    amici::UserData u(1, 2, 3);
    amici::Model m(1, 2, 3, 3, 4, 5, 6, 7, 8, 9, 10, 11, 12, 13, 14, 15, amici::AMICI_O2MODE_NONE);

    amici::ReturnData r(&u, &m);

    std::string serialized = amici::serializeToString(r);

    checkReturnDataEqual(r, amici::deserializeFromString<amici::ReturnData>(serialized));
}
<|MERGE_RESOLUTION|>--- conflicted
+++ resolved
@@ -125,7 +125,6 @@
 }
 
 TEST(userDataSerialization, testString) {
-
     amici::UserData u(1, 2, 3);
 
     std::string serialized = serializeToString(u);
@@ -134,12 +133,7 @@
 }
 
 TEST(userDataSerialization, testChar) {
-
     amici::UserData u(1, 2, 3);
-<<<<<<< HEAD
-=======
-    u.p = new double[2];
->>>>>>> 3f3d10e8
     u.p[0] = 1;
     u.p[1] = 2;
 
@@ -155,10 +149,6 @@
 TEST(userDataSerialization, testStdVec) {
 
     amici::UserData u(1, 2, 3);
-<<<<<<< HEAD
-=======
-    u.p = new double[2];
->>>>>>> 3f3d10e8
     u.p[0] = 1;
     u.p[1] = 2;
 
