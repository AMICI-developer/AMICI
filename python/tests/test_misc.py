"""Miscellaneous AMICI Python interface tests"""

import os
import subprocess
from tempfile import TemporaryDirectory

import amici
from amici.ode_export import smart_subs_dict
import libsbml
import pytest
import sympy as sp
from amici.ode_export import _monkeypatched, _custom_pow_eval_derivative


def test_parameter_scaling_from_int_vector():
    """Ensure we can generate a ParameterScaling vector from Python"""

    scale_vector = amici.parameterScalingFromIntVector(
        [
            amici.ParameterScaling.log10,
            amici.ParameterScaling.ln,
            amici.ParameterScaling.none
        ])

    assert scale_vector[0] == amici.ParameterScaling.log10
    assert scale_vector[1] == amici.ParameterScaling.ln
    assert scale_vector[2] == amici.ParameterScaling.none


def test_sbml2amici_no_observables():
    """Test model generation works for model without observables"""

    # test model
    document = libsbml.SBMLDocument(3, 1)
    model = document.createModel()
    model.setTimeUnits("second")
    model.setExtentUnits("mole")
    model.setSubstanceUnits('mole')
    c1 = model.createCompartment()
    c1.setId('C1')
    model.addCompartment(c1)
    s1 = model.createSpecies()
    s1.setId('S1')
    s1.setCompartment('C1')
    model.addSpecies(s1)

    sbml_importer = amici.sbml_import.SbmlImporter(sbml_source=model,
                                                   from_file=False)
    tmpdir = TemporaryDirectory()
    sbml_importer.sbml2amici(modelName="test",
                             output_dir=tmpdir.name,
                             observables=None,
                             compute_conservation_laws=False)


def test_hill_function_dwdx():
    """Kinetic laws with Hill functions, may lead to NaNs in the Jacobian
    if involved states are zero if not properly arranged symbolically.
    Test that what we are applying the right sympy simplification."""

    w = sp.Matrix([[sp.sympify('Pow(x1, p1) / (Pow(x1, p1) + a)')]])
    dwdx = w.diff(sp.Symbol('x1'))

    # Verify that without simplification we fail
    with pytest.raises(ZeroDivisionError):
        with sp.evaluate(False):
            res = dwdx.subs({'x1': 0.0})
        _ = str(res)

    # Test that powsimp does the job
    dwdx = dwdx.applyfunc(lambda x: sp.powsimp(x, deep=True))
    with sp.evaluate(False):
        res = dwdx.subs({'x1': 0.0})
    _ = str(res)


@pytest.mark.skipif(os.environ.get('AMICI_SKIP_CMAKE_TESTS', '') == 'TRUE',
                    reason='skipping cmake based test')
def test_cmake_compilation(sbml_example_presimulation_module):
    """Check that CMake build succeeds for one of the models generated during
    Python tests"""

    source_dir = os.path.dirname(sbml_example_presimulation_module.__path__[0])

    cmd = f"set -e; cd {source_dir}; mkdir -p build; cd build; "\
          "cmake ..; make"

    subprocess.run(cmd, shell=True, check=True,
                   stdout=subprocess.PIPE, stderr=subprocess.PIPE)


<<<<<<< HEAD
def test_smart_subs_dict():
    expr_str = 'c + d'
    subs_dict = {
        'c': 'a + b',
        'd': 'c + a',
    }
    expected_default_str = '3*a + 2*b'
    expected_reverse_str = '2*a + b + c'

    expr_sym = sp.sympify(expr_str)
    subs_sym = {sp.sympify(k): sp.sympify(v) for k, v in subs_dict.items()}
    expected_default = sp.sympify(expected_default_str)
    expected_reverse = sp.sympify(expected_reverse_str)

    result_default = smart_subs_dict(expr_sym, subs_sym)
    result_reverse = smart_subs_dict(expr_sym, subs_sym, reverse=False)

    assert sp.simplify(result_default - expected_default).is_zero
    assert sp.simplify(result_reverse - expected_reverse).is_zero
=======
def test_monkeypatch():
    t = sp.Symbol('t')
    n = sp.Symbol('n')
    vals = [(t, 0),
            (n, 1)]

    # check that the removable singularity still exists
    assert (t**n).diff(t).subs(vals) is sp.nan

    # check that we can monkeypatch it out
    with _monkeypatched(sp.Pow, '_eval_derivative',
                        _custom_pow_eval_derivative):
        assert (t ** n).diff(t).subs(vals) is not sp.nan

    # check that the monkeypatch is transient
    assert (t ** n).diff(t).subs(vals) is sp.nan
>>>>>>> 787759d2
<|MERGE_RESOLUTION|>--- conflicted
+++ resolved
@@ -89,7 +89,6 @@
                    stdout=subprocess.PIPE, stderr=subprocess.PIPE)
 
 
-<<<<<<< HEAD
 def test_smart_subs_dict():
     expr_str = 'c + d'
     subs_dict = {
@@ -109,7 +108,8 @@
 
     assert sp.simplify(result_default - expected_default).is_zero
     assert sp.simplify(result_reverse - expected_reverse).is_zero
-=======
+
+    
 def test_monkeypatch():
     t = sp.Symbol('t')
     n = sp.Symbol('n')
@@ -125,5 +125,4 @@
         assert (t ** n).diff(t).subs(vals) is not sp.nan
 
     # check that the monkeypatch is transient
-    assert (t ** n).diff(t).subs(vals) is sp.nan
->>>>>>> 787759d2
+    assert (t ** n).diff(t).subs(vals) is sp.nan