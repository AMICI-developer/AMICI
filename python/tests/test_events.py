--- conflicted
+++ resolved
@@ -254,11 +254,8 @@
     solver.setAbsoluteToleranceFSA(1e-15)
     solver.setRelativeToleranceFSA(1e-13)
     rdata = runAmiciSimulation(model, solver=solver)
-<<<<<<< HEAD
     np.testing.assert_almost_equal(rdata['sx'], result_expected_sx, decimal=6)
     np.testing.assert_almost_equal(rdata['sx'], result_expected_sx, decimal=7)
-    np.testing.assert_almost_equal(rdata['sx'], result_expected_sx, decimal=8)
-=======
     np.testing.assert_almost_equal(rdata['sx'], result_expected_sx, decimal=8)
 
 
@@ -417,4 +414,3 @@
     np.testing.assert_almost_equal(result_test, result_expected, decimal=8)
 
     # TODO test sensitivities directly
->>>>>>> 4be7c95a
