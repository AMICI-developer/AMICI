--- conflicted
+++ resolved
@@ -27,16 +27,6 @@
 from .splines import AbstractSpline
 from . import has_clibs
 
-<<<<<<< HEAD
-=======
-from sympy.logic.boolalg import BooleanTrue as spTrue
-from sympy.logic.boolalg import BooleanFalse as spFalse
-from sympy.printing.mathml import MathMLContentPrinter
-
-# the following import can be removed if sympy PR #19958 is merged
-from mpmath.libmp import repr_dps, to_str as mlib_to_str
-
->>>>>>> 53916997
 
 class SBMLException(Exception):
     pass
@@ -1748,141 +1738,8 @@
         )
 
 
-<<<<<<< HEAD
-def assignmentRules2observables(sbml_model,
-                                filter_function=lambda *_: True):
-=======
-def _check_unsupported_functions(sym: sp.Basic,
-                                 expression_type: str,
-                                 full_sym: sp.Basic = None):
-    """
-    Recursively checks the symbolic expression for unsupported symbolic
-    functions
-
-    :param sym:
-        symbolic expressions
-
-    :param expression_type:
-        type of expression, only used when throwing errors
-    """
-    if full_sym is None:
-        full_sym = sym
-
-    unsupported_functions = [
-        sp.functions.factorial, sp.functions.ceiling, sp.functions.floor,
-        sp.function.UndefinedFunction
-    ]
-
-    unsupp_fun_type = next(
-        (
-            fun_type
-            for fun_type in unsupported_functions
-            if isinstance(sym.func, fun_type)
-        ),
-        None
-    )
-    if unsupp_fun_type:
-        raise SBMLException(f'Encountered unsupported expression '
-                            f'"{sym.func}" of type '
-                            f'"{unsupp_fun_type}" as part of a '
-                            f'{expression_type}: "{full_sym}"!')
-    for fun in list(sym._args) + [sym]:
-        unsupp_fun_type = next(
-            (
-                fun_type
-                for fun_type in unsupported_functions
-                if isinstance(fun, fun_type)
-            ),
-            None
-        )
-        if unsupp_fun_type:
-            raise SBMLException(f'Encountered unsupported expression '
-                                f'"{fun}" of type '
-                                f'"{unsupp_fun_type}" as part of a '
-                                f'{expression_type}: "{full_sym}"!')
-        if fun is not sym:
-            _check_unsupported_functions(fun, expression_type)
-
-
-def _parse_special_functions(sym: sp.Basic, toplevel: bool = True) -> sp.Basic:
-    """
-    Recursively checks the symbolic expression for functions which have be
-    to parsed in a special way, such as piecewise functions
-
-    :param sym:
-        symbolic expressions
-
-    :param toplevel:
-        as this is called recursively, are we in the top level expression?
-    """
-    args = tuple(_parse_special_functions(arg, False) for arg in sym._args)
-
-    if sym.__class__.__name__ == 'abs':
-        return sp.Abs(sym._args[0])
-    elif sym.__class__.__name__ == 'xor':
-        return sp.Xor(*sym.args)
-    elif sym.__class__.__name__ == 'piecewise':
-        # how many condition-expression pairs will we have?
-        return sp.Piecewise(*grouper(args, 2, True))
-    elif isinstance(sym, (sp.Function, sp.Mul, sp.Add)):
-        sym._args = args
-    elif toplevel:
-        # Replace boolean constants by numbers so they can be differentiated
-        #  must not replace in Piecewise function. Therefore, we only replace
-        #  it the complete expression consists only of a Boolean value.
-        if isinstance(sym, spTrue):
-            sym = sp.Float(1.0)
-        elif isinstance(sym, spFalse):
-            sym = sp.Float(0.0)
-
-    return sym
-
-
-def _parse_logical_operators(math_str: str) -> Union[str, None]:
-    """
-    Parses a math string in order to replace logical operators by a form
-    parsable for sympy
-
-    :param math_str:
-        str with mathematical expression
-    :param math_str:
-        parsed math_str
-    """
-    if math_str is None:
-        return None
-
-    if ' xor(' in math_str or ' Xor(' in math_str:
-        raise SBMLException('Xor is currently not supported as logical '
-                            'operation.')
-
-    return (math_str.replace('&&', '&')).replace('||', '|')
-
-
-def grouper(iterable: Iterable, n: int,
-            fillvalue: Any = None) -> Iterable[Iterable]:
-    """
-    Collect data into fixed-length chunks or blocks
-
-    grouper('ABCDEFG', 3, 'x') --> ABC DEF Gxx"
-
-    :param iterable:
-        any iterable
-
-    :param n:
-        chunk length
-
-    :param fillvalue:
-        padding for last chunk if length < n
-
-    :return: itertools.zip_longest of requested chunks
-    """
-    args = [iter(iterable)] * n
-    return itt.zip_longest(*args, fillvalue=fillvalue)
-
-
 def assignmentRules2observables(sbml_model: sbml.Model,
                                 filter_function: Callable = lambda *_: True):
->>>>>>> 53916997
     """
     Turn assignment rules into observables.
 
@@ -1967,42 +1824,4 @@
         raise ValueError(
             f"Cost identifier {noise_distribution} not recognized.")
 
-<<<<<<< HEAD
-    return nllh_y_string
-=======
-    return nllh_y_string
-
-
-def _get_str_symbol_identifiers(str_symbol: str) -> tuple:
-    """Get identifiers for simulation, measurement, and sigma."""
-    y, m, sigma = f"{str_symbol}", f"m{str_symbol}", f"sigma{str_symbol}"
-    return y, m, sigma
-
-
-
-class MathMLSbmlPrinter(MathMLContentPrinter):
-    """Prints a SymPy expression to a MathML expression parsable by libSBML.
-    Differences from `sympy.MathMLContentPrinter`:
-    1. underscores in symbol names are not converted to subscripts
-    2. symbols with name 'time' are converted to the SBML time symbol
-    """
-    def _print_Symbol(self, sym):
-        ci = self.dom.createElement(self.mathml_tag(sym))
-        ci.appendChild(self.dom.createTextNode(sym.name))
-        return ci
-    # _print_Float can be removed if sympy PR #19958 is merged
-    def _print_Float(self, expr):
-        x = self.dom.createElement(self.mathml_tag(expr))
-        repr_expr = mlib_to_str(expr._mpf_, repr_dps(expr._prec))
-        x.appendChild(self.dom.createTextNode(repr_expr))
-        return x
-    def doprint(self, expr):
-        mathml = super().doprint(expr)
-        mathml = '<math xmlns="http://www.w3.org/1998/Math/MathML">' + mathml + '</math>'
-        mathml = mathml.replace(f'<ci>time</ci>', '<csymbol encoding="text" definitionURL="http://www.sbml.org/sbml/symbols/time"> time </csymbol>')
-        return mathml
-
-
-def mathml(expr, **settings):
-    return MathMLSbmlPrinter(settings).doprint(expr)
->>>>>>> 53916997
+    return nllh_y_string