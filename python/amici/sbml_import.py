--- conflicted
+++ resolved
@@ -386,7 +386,6 @@
         self.local_symbols['time'] = sp.Symbol('time', real=True)
         self.local_symbols['avogadro'] = sp.Symbol('avogadro', real=True)
 
-<<<<<<< HEAD
     def processRateRules(self):
         """ Reformulate speciesx rate rules by an reaction of the form
          R: -> X with rate f(x).
@@ -440,21 +439,10 @@
 
         warnings.warn(self.sbml_doc.toSBML())
 
-    def processSpecies(self):
-        """Get species information from SBML model.
-
-        Arguments:
-
-        Returns:
-
-        Raises:
-
-=======
     @log_execution_time('processing SBML species', logger)
     def _process_species(self) -> None:
         """
         Get species information from SBML model.
->>>>>>> 9c3b353b
         """
         species = self.sbml.getListOfSpecies()
 
@@ -657,22 +645,10 @@
                     locals=self.local_symbols
                 )
 
-<<<<<<< HEAD
-    def processReactions(self):
-        """Get reactions from SBML model.
-
-        Arguments:
-
-        Returns:
-
-        Raises:
-
-=======
     @log_execution_time('processing SBML reactions', logger)
     def _process_reactions(self):
         """
         Get reactions from SBML model.
->>>>>>> 9c3b353b
         """
         reactions = self.sbml.getListOfReactions()
         nr = len(reactions)
