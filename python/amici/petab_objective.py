"""
PEtab Objective
---------------
Functionality related to running simulations or evaluating the objective
function as defined by a PEtab problem
"""

import copy
import logging
import numbers
from typing import (List, Sequence, Optional, Dict, Tuple, Union, Any,
                    Collection, Iterator)

import amici
import libsbml
import numpy as np
import pandas as pd
import petab
from .logging import get_logger, log_execution_time
from petab.C import *
from .petab_import import PREEQ_INDICATOR_ID

LLH = 'llh'
SLLH = 'sllh'
FIM = 'fim'
S2LLH = 's2llh'
RES = 'res'
SRES = 'sres'
RDATAS = 'rdatas'

logger = get_logger(__name__)


@log_execution_time('Simulating PEtab model', logger)
def simulate_petab(
        petab_problem: petab.Problem,
        amici_model: amici.Model,
        solver: Optional[amici.Solver] = None,
        problem_parameters: Optional[Dict[str, float]] = None,
        simulation_conditions: Union[pd.DataFrame, Dict] = None,
        parameter_mapping: List[petab.ParMappingDictQuadruple] = None,
        scaled_parameters: Optional[bool] = False,
        log_level: int = logging.WARNING
) -> Dict[str, Any]:
    """
    Simulate PEtab model

    :param petab_problem:
        PEtab problem to work on.

    :param amici_model:
        AMICI Model assumed to be compatible with ``petab_problem``.

    :param solver:
        An AMICI solver. Will use default options if None.

    :param problem_parameters:
        Run simulation with these parameters. If None, PEtab `nominalValues`
        will be used). To be provided as dict,  mapping PEtab problem
        parameters to SBML IDs.

    :param simulation_conditions:
        Result of `petab.get_simulation_conditions`. Can be provided to save
        time if this has be obtained before.

    :param parameter_mapping:
        Optional precomputed PEtab parameter mapping for efficiency.

    :param scaled_parameters:
        If True, problem_parameters are assumed to be on the scale provided
        in the PEtab parameter table and will be unscaled. If False, they
        are assumed to be in linear scale.

    :param log_level:
        Log level, see :mod:`amici.logging` module.

    :return:
        Dictionary of

        * cost function value (LLH),
        * const function sensitivity w.r.t. parameters (SLLH),
          (**NOTE**: Sensitivities are computed for the non-scaled parameters)
        * list of `ReturnData` (RDATAS),

        corresponding to the different simulation conditions.
        For ordering of simulation conditions, see
        :meth:`petab.Problem.get_simulation_conditions_from_measurement_df`.
    """
    logger.setLevel(log_level)

    if solver is None:
        solver = amici_model.getSolver()

    # Get parameters
    if problem_parameters is None:
        # Use PEtab nominal values as default
        problem_parameters = {t.Index: getattr(t, NOMINAL_VALUE) for t in
                              petab_problem.parameter_df.itertuples()}

    # Because AMICI globalizes all local parameters during model import,
    # we need to do that here as well to prevent parameter mapping errors
    # (PEtab does currently not care about SBML LocalParameters)
    if petab_problem.sbml_document:
        converter_config = libsbml.SBMLLocalParameterConverter() \
            .getDefaultProperties()
        petab_problem.sbml_document.convert(converter_config)
    else:
        logger.debug("No petab_problem.sbml_document is set. Cannot convert "
                     "SBML LocalParameters. If the model contains "
                     "LocalParameters, parameter mapping will fail.")

    # Get parameter mapping
    if parameter_mapping is None:
        parameter_mapping = \
            petab_problem.get_optimization_to_simulation_parameter_mapping(
                warn_unmapped=False, scaled_parameters=scaled_parameters)

    # Generate ExpData with all condition-specific information
    edatas = edatas_from_petab(
        model=amici_model,
        petab_problem=petab_problem,
        problem_parameters=problem_parameters,
        simulation_conditions=simulation_conditions,
        parameter_mapping=parameter_mapping,
        scaled_parameters=scaled_parameters)

    # only required if we have preequilibration AND species or
    #  compartments in condition table, but shouldn't hurt to enable anyways.
    amici_model.setReinitializeFixedParameterInitialStates(True)

    # Simulate
    rdatas = amici.runAmiciSimulations(amici_model, solver, edata_list=edatas)

    # Compute total llh
    llh = sum(rdata['llh'] for rdata in rdatas)
    # Compute total sllh
    sllh = aggregate_sllh(amici_model=amici_model, rdatas=rdatas,
                          parameter_mapping=parameter_mapping)

    # TODO: implement me
    # # Compute total fim
    # fim = None
    # # Compute total s2llh
    # s2llh = None
    # # Compute total res
    # res = None
    # # Compute total sres
    # sres = None

    # log results
    sim_cond = petab_problem.get_simulation_conditions_from_measurement_df()

    for i, rdata in enumerate(rdatas):
        logger.debug(f"Condition: {sim_cond.iloc[i, :].values}, status: "
                     f"{rdata['status']}, llh: {rdata['llh']}")

    return {
        LLH: llh,
        SLLH: sllh,
        # FIM: fim,
        # S2LLH: s2llh,
        # RES: res,
        # SRES: sres,
        RDATAS: rdatas
    }


def edatas_from_petab(
        model: amici.Model,
        petab_problem: petab.Problem,
        problem_parameters: Dict[str, numbers.Number],
        simulation_conditions: Union[pd.DataFrame, Dict] = None,
        parameter_mapping: List[petab.ParMappingDictTuple] = None,
        scaled_parameters: Optional[bool] = False
) -> List[amici.ExpData]:
    """
    Create list of :class:`amici.amici.ExpData` objects for PEtab problem.

    Sets timepoints, fixed parameters (including preequilibration),
    non-fixed parameters, and observed data and sigmas.

    :param model:
        AMICI model.

    :param petab_problem:
        PEtab problem

    :param problem_parameters:
        Dictionary mapping parameter names of the PEtab problem to
        parameter values

    :param simulation_conditions:
        Result of petab.get_simulation_conditions. Can be provided to save
        time if this has be obtained before.

    :param parameter_mapping:
        Optional precomputed PEtab parameter mapping for efficiency.

    :param scaled_parameters:
        If True, problem_parameters are assumed to be on the scale provided
        in the PEtab parameter table and will be unscaled. If False,
        they are assumed to be in linear scale.

    :return:
        List with one :class:`amici.amici.ExpData` per simulation condition.
    """
    # number of amici simulations will be number of unique
    # (preequilibrationConditionId, simulationConditionId) pairs.
    # Can be optimized by checking for identical condition vectors.
    if simulation_conditions is None:
        simulation_conditions = \
            petab_problem.get_simulation_conditions_from_measurement_df()

    # Get parameter mapping
    if parameter_mapping is None:
        parameter_mapping = \
            petab_problem.get_optimization_to_simulation_parameter_mapping(
                warn_unmapped=False, scaled_parameters=scaled_parameters)

    observable_ids = model.getObservableIds()

    logger.debug(f"Problem parameters: {problem_parameters}")

    edatas = []
    for (_, condition), cur_parameter_mapping \
            in zip(simulation_conditions.iterrows(), parameter_mapping):
        # Create amici.ExpData for each simulation
        edata = get_edata_for_condition(
            condition=condition, amici_model=model,
            petab_problem=petab_problem,
            problem_parameters=problem_parameters,
            observable_ids=observable_ids,
            parameter_mapping=cur_parameter_mapping,
            scaled_parameters=scaled_parameters
        )
        edatas.append(edata)

    return edatas


def subset_dict(full: Dict[Any, Any],
                *args: Collection[Any]) -> Iterator[Dict[Any, Any]]:
    """
    Get subset of dictionary based on provided keys

    :param full:
        Dictionary to subset
    :param args:
        Collections of keys to be contained in the different subsets

    :return:
        subsetted dictionary
    """

    for keys in args:
        yield {key: val for (key, val) in full.items() if key in keys}


def get_edata_for_condition(
        condition: Union[Dict, pd.Series],
        problem_parameters: Dict[str, numbers.Number],
        amici_model: amici.Model,
        petab_problem: petab.Problem,
        observable_ids: List[str],
        parameter_mapping: Optional[petab.ParMappingDictTuple] = None,
        scaled_parameters: Optional[bool] = False
) -> amici.ExpData:
    """Get :class:`amici.amici.ExpData` for the given PEtab condition

    Sets timepoints, fixed parameters (including preequilibration),
    variable parameters, and observed data and sigmas.

    :param condition:
        pandas.DataFrame row with preequilibrationConditionId and
        simulationConditionId.

    :param problem_parameters:
        PEtab problem parameters as parameterId=>value dict. Only
        parameters included here will be set. Remaining parameters will
        be used currently set in `amici_model`.

    :param amici_model:
        AMICI model

    :param petab_problem:
        Underlying PEtab problem

    :param observable_ids:
        List of observable IDs

    :param parameter_mapping:
        PEtab parameter mapping for current condition

    :param scaled_parameters:
        If True, problem_parameters are assumed to be on the scale provided
        in the PEtab parameter table and will be unscaled. If False, they
        are assumed to be in linear scale.

    :return:
        ExpData instance
    """

    # extract measurement table rows for condition
    measurement_df = petab.get_rows_for_condition(
        measurement_df=petab_problem.measurement_df, condition=condition)

    if amici_model.nytrue != len(observable_ids):
        raise AssertionError("Number of AMICI model observables does not"
                             "match number of PEtab observables.")

    edata = amici.ExpData(amici_model)

    ##########################################################################
    # parameter mapping

    # get mapping if required
    if parameter_mapping is None:
        # TODO petab.get_parameter_mapping_for_condition
        raise NotImplementedError()

    (condition_map_preeq, condition_map_sim, condition_scale_map_preeq,
     condition_scale_map_sim) = parameter_mapping

    logger.debug(f"PEtab mapping: {parameter_mapping}")

    if len(condition_map_preeq) != len(condition_scale_map_preeq) \
            or len(condition_map_sim) != len(condition_scale_map_sim):
        raise AssertionError("Number of parameters and number of parameter "
                             "scales do not match.")
    if len(condition_map_preeq) \
            and len(condition_map_preeq) != len(condition_map_sim):
        logger.debug(f"Preequilibration parameter map: {condition_map_preeq}")
        logger.debug(f"Simulation parameter map: {condition_map_sim}")
        raise AssertionError("Number of parameters for preequilbration "
                             "and simulation do not match.")

    # PEtab parameter mapping may contain parameter_ids as values, these *must*
    # be replaced

    def _get_par(model_par, value):
        """Replace parameter IDs in mapping dicts by values from
        problem_parameters where necessary"""
        if isinstance(value, str):
            # estimated parameter
            # (condition table overrides have been handled by PEtab
            # parameter mapping)
            return problem_parameters[value]
        if model_par in problem_parameters:
            # user-provided
            return problem_parameters[model_par]
        # constant value
        return value

    condition_map_sim = {key: _get_par(key, val)
                         for key, val in condition_map_sim.items()}
    condition_map_preeq = {key: _get_par(key, val)
                           for key, val in condition_map_preeq.items()}

    ##########################################################################
    # initial states
    # Initial states have been set during model import based on the SBML model.
    # If initial states were overwritten in the PEtab condition table, they are
    # applied here.
    # During model generation, parameters for initial concentrations and
    # respective initial assignments have been created for the
    # relevant species, here we add these parameters to the parameter mapping.
    # In absence of preequilibration this could also be handled via
    # ExpData.x0, but in the case of preequilibration this would not allow for
    # resetting initial states.

    species_in_condition_table = [
        col for col in petab_problem.condition_df
        if petab_problem.sbml_model.getSpecies(col) is not None]

    if species_in_condition_table:
        # set indicator fixed parameter for preeq
        # (we expect here, that this parameter was added during import and
        # that it was not added by the user with a different meaning...)
        if condition_map_preeq:
            condition_map_preeq[PREEQ_INDICATOR_ID] = 1.0
            condition_scale_map_preeq[PREEQ_INDICATOR_ID] = LIN

        condition_map_sim[PREEQ_INDICATOR_ID] = 0.0
        condition_scale_map_sim[PREEQ_INDICATOR_ID] = LIN

        def _set_initial_concentration(condition_id, species_id, init_par_id,
                                       par_map, scale_map):
            value = petab.to_float_if_float(
                petab_problem.condition_df.loc[condition_id, species_id])
            if isinstance(value, float):
                # numeric initial state
                par_map[init_par_id] = value
                scale_map[init_par_id] = petab.LIN
            else:
                # parametric initial state
                try:
                    # try find in mapping
                    par_map[init_par_id] = par_map[value]
                    scale_map[init_par_id] = scale_map[value]
                except KeyError:
                    # otherwise look up in parameter table
                    par_map[init_par_id] = problem_parameters[value]
                    if (scaled_parameters == False
                            or PARAMETER_SCALE
                            not in petab_problem.parameter_df
                            or not petab_problem.parameter_df.loc[
                                value, PARAMETER_SCALE]):
                        scale_map[init_par_id] = LIN
                    else:
                        scale_map[init_par_id] = \
                            petab_problem.parameter_df.loc[
                                value, PARAMETER_SCALE]

        for species_id in species_in_condition_table:
            # for preequilibration
            init_par_id = f'initial_{species_id}_preeq'
            if PREEQUILIBRATION_CONDITION_ID in condition \
                    and condition[PREEQUILIBRATION_CONDITION_ID]:
                condition_id = condition[PREEQUILIBRATION_CONDITION_ID]
                _set_initial_concentration(
                    condition_id, species_id, init_par_id, condition_map_preeq,
                    condition_scale_map_preeq)
            else:
                # need to set dummy value for preeq parameter anyways, as it
                #  is expected below (set to 0, not nan, because will be
                #  multiplied with indicator variable in initial assignment)
                condition_map_sim[init_par_id] = 0.0
                condition_scale_map_sim[init_par_id] = LIN

            # for simulation
            condition_id = condition[SIMULATION_CONDITION_ID]
            init_par_id = f'initial_{species_id}_sim'
            _set_initial_concentration(
                condition_id, species_id, init_par_id, condition_map_sim,
                condition_scale_map_sim)

    ##########################################################################

    # separate fixed and variable AMICI parameters, because we may have
    # different fixed parameters for preeq and sim condition, but we cannot
    # have different variable parameters. without splitting,
    # merge_preeq_and_sim_pars_condition below may fail.
    variable_par_ids = amici_model.getParameterIds()
    fixed_par_ids = amici_model.getFixedParameterIds()

    condition_map_preeq_var, condition_map_preeq_fix = \
        subset_dict(condition_map_preeq, variable_par_ids, fixed_par_ids)

    condition_scale_map_preeq_var, condition_scale_map_preeq_fix = \
        subset_dict(condition_scale_map_preeq, variable_par_ids, fixed_par_ids)

    condition_map_sim_var, condition_map_sim_fix = \
        subset_dict(condition_map_sim, variable_par_ids, fixed_par_ids)

    condition_scale_map_sim_var, condition_scale_map_sim_fix = \
        subset_dict(condition_scale_map_sim, variable_par_ids, fixed_par_ids)

    logger.debug("Fixed parameters preequilibration: "
                 f"{condition_map_preeq_fix}")
    logger.debug("Fixed parameters simulation: "
                 f"{condition_map_sim_fix}")
    logger.debug("Variable parameters preequilibration: "
                 f"{condition_map_preeq_var}")
    logger.debug("Variable parameters simulation: "
                 f"{condition_map_sim_var}")

    petab.merge_preeq_and_sim_pars_condition(
        condition_map_preeq_var, condition_map_sim_var,
        condition_scale_map_preeq_var, condition_scale_map_sim_var,
        condition)
    logger.debug(f"Merged: {condition_map_sim_var}")

    # If necessary, scale parameters
    if not scaled_parameters:
        # We scale all parameters to the scale they are estimated on, and pass
        # that information to amici via edata.{parameters,pscale}.
        # The scaling is necessary to obtain correct derivatives.
        scale_parameters_dict(condition_map_preeq_fix,
                              condition_scale_map_preeq_fix)
        scale_parameters_dict(condition_map_sim_fix,
                              condition_scale_map_sim_fix)
        scale_parameters_dict(condition_map_sim_var,
                              condition_scale_map_sim_var)
        # We can skip preequilibration parameters, because they are identical
        # with simulation parameters, and only the latter are used from here
        # on.

    ##########################################################################
    # variable parameters and parameter scale

    # parameter list from mapping dict
    parameters = [condition_map_sim_var[par_id]
                  for par_id in amici_model.getParameterIds()]

    # scales list from mapping dict
    scales = [_to_amici_scale(condition_scale_map_sim_var[par_id])
              for par_id in amici_model.getParameterIds()]

    edata.parameters = parameters

    edata.pscale = amici.parameterScalingFromIntVector(scales)

    ##########################################################################
    # timepoints

    # find replicate numbers of time points
    timepoints_w_reps = _get_timepoints_with_replicates(
        df_for_condition=measurement_df)

    edata.setTimepoints(timepoints_w_reps)

    ##########################################################################
<<<<<<< HEAD
    # initial states
    # Initial states have been set during model import based on the SBML model.
    # If initial states were overwritten in the PEtab condition table, they are
    # applied here. We never change amici_model.x0 here (and assume it contains
    # the original values; we only change ExpData.x0.

    species = [col for col in petab_problem.condition_df
               if petab_problem.sbml_model.getSpecies(col) is not None]
    if species:
        x0 = amici_model.getInitialStates()
        species_ids = amici_model.getStateIds()
        for species_id in species:
            if not np.issubdtype(petab_problem.condition_df[species_id].dtype,
                                 np.number):
                raise NotImplementedError(
                    "Support for parametric overrides for initial states "
                    "is not yet implemented.")
            try:
                species_idx = species_ids.index(species_id)
            except ValueError:
                continue
            if condition[PREEQUILIBRATION_CONDITION_ID]:
                condition_id = condition[PREEQUILIBRATION_CONDITION_ID]
            else:
                condition_id = condition[SIMULATION_CONDITION_ID]

            x0[species_idx] = petab_problem.condition_df.loc(condition_id,
                                                             species_id)

        edata.x0 = x0

    # TODO: depends on #924: In case of parametric overrides, they would have
    #  to be handled as fixed model parameters below. These cases are filtered
    #  out at import stage.

    ##########################################################################
=======
>>>>>>> 88d5628b
    # fixed parameters preequilibration
    if condition_map_preeq:
        fixed_pars_preeq = [condition_map_preeq_fix[par_id]
                            for par_id in amici_model.getFixedParameterIds()]
        edata.fixedParametersPreequilibration = fixed_pars_preeq

    ##########################################################################
    # fixed parameters simulation
    fixed_pars_sim = [condition_map_sim_fix[par_id]
                      for par_id in amici_model.getFixedParameterIds()]
    edata.fixedParameters = fixed_pars_sim

    ##########################################################################
    # measurements and sigmas
    y, sigma_y = _get_measurements_and_sigmas(
        df_for_condition=measurement_df, timepoints_w_reps=timepoints_w_reps,
        observable_ids=observable_ids)
    edata.setObservedData(y.flatten())
    edata.setObservedDataStdDev(sigma_y.flatten())

    return edata


def _to_amici_scale(petab_scale: str) -> int:
    """Convert petab scale id to amici scale id."""
    if petab_scale == LIN:
        return amici.ParameterScaling_none
    if petab_scale == LOG10:
        return amici.ParameterScaling_log10
    if petab_scale == LOG:
        return amici.ParameterScaling_ln


def scale_parameter(value: numbers.Number,
                    petab_scale: str) -> numbers.Number:
    """Bring parameter from linear scale to target scale.

    :param value:
        Value to scale
    :param petab_scale:
        Target scale of ``value``

    :return:
        ``value`` on linear scale
    """
    if petab_scale == LIN:
        return value
    if petab_scale == LOG10:
        return np.log10(value)
    if petab_scale == LOG:
        return np.log(value)
    raise ValueError(f"Unknown parameter scale {petab_scale}. "
                     f"Must be from {(LIN, LOG, LOG10)}")


def scale_parameters_dict(
        value_dict: Dict[Any, numbers.Number],
        petab_scale_dict: Dict[Any, str]) -> None:
    """
    Bring parameters from linear scale to target scale.

    Bring values in ``value_dict`` from linear scale to the scale
    provided in ``petab_scale_dict`` (in-place).
    Both arguments are expected to have the same length and matching keys.

    :param value_dict:
        Values to scale

    :param petab_scale_dict:
        Target scales of ``values``

    """
    if not value_dict.keys() == petab_scale_dict.keys():
        raise AssertionError("Keys don't match.")

    for key, value in value_dict.items():
        value_dict[key] = scale_parameter(value, petab_scale_dict[key])


def _get_timepoints_with_replicates(
        df_for_condition: pd.DataFrame) -> List[numbers.Number]:
    """
    Get list of timepoints including replicate measurements

    :param df_for_condition:
        PEtab measurement table subset for a single condition.

    :return:
        Sorted list of timepoints, including multiple timepoints accounting
        for replicate measurements.
    """
    # create sorted list of all timepoints for which measurements exist
    timepoints = sorted(df_for_condition[TIME].unique().astype(float))

    # find replicate numbers of time points
    timepoints_w_reps = []
    for time in timepoints:
        # subselect for time
        df_for_time = df_for_condition[df_for_condition.time == time]
        # rep number is maximum over rep numbers for observables
        n_reps = max(df_for_time.groupby(
            [OBSERVABLE_ID, TIME]).size())
        # append time point n_rep times
        timepoints_w_reps.extend([time] * n_reps)

    return timepoints_w_reps


def _get_measurements_and_sigmas(
        df_for_condition: pd.DataFrame,
        timepoints_w_reps: Sequence[numbers.Number],
        observable_ids: Sequence[str]) -> Tuple[np.array, np.array]:
    """
    Get measurements and sigmas

    Generate arrays with measurements and sigmas in AMICI format from a
    PEtab measurement table subset for a single condition.

    :param df_for_condition:
        Subset of PEtab measurement table for one condition

    :param timepoints_w_reps:
        Timepoints for which there exist measurements, including replicates

    :param observable_ids:
        List of observable IDs for mapping IDs to indices.

    :return:
        arrays for measurement and sigmas
    """
    # prepare measurement matrix
    y = np.full(shape=(len(timepoints_w_reps), len(observable_ids)),
                fill_value=np.nan)
    # prepare sigma matrix
    sigma_y = y.copy()

    timepoints = sorted(df_for_condition[TIME].unique().astype(float))

    for time in timepoints:
        # subselect for time
        df_for_time = df_for_condition[df_for_condition[TIME] == time]
        time_ix_0 = timepoints_w_reps.index(time)

        # remember used time indices for each observable
        time_ix_for_obs_ix = {}

        # iterate over measurements
        for _, measurement in df_for_time.iterrows():
            # extract observable index
            observable_ix = observable_ids.index(measurement[OBSERVABLE_ID])

            # update time index for observable
            if observable_ix in time_ix_for_obs_ix:
                time_ix_for_obs_ix[observable_ix] += 1
            else:
                time_ix_for_obs_ix[observable_ix] = time_ix_0

            # fill observable and possibly noise parameter
            y[time_ix_for_obs_ix[observable_ix],
              observable_ix] = measurement[MEASUREMENT]
            if isinstance(measurement.get(NOISE_PARAMETERS, None),
                          numbers.Number):
                sigma_y[time_ix_for_obs_ix[observable_ix],
                        observable_ix] = measurement[NOISE_PARAMETERS]
    return y, sigma_y


def rdatas_to_measurement_df(
        rdatas: Sequence[amici.ReturnData],
        model: amici.Model,
        measurement_df: pd.DataFrame,
        simulation: bool = False) -> pd.DataFrame:
    """
    Create a measurement dataframe in the PEtab format from the passed
    `rdatas` and own information.

    :param rdatas:
        A sequence of rdatas with the ordering of
        `petab.get_simulation_conditions`.

    :param model:
        AMICI model used to generate `rdatas`.

    :param measurement_df:
        PEtab measurement table used to generate `rdatas`.
    
    :param simulation:
        Indicator to switch on return as `simulation_df`

    :return:
        A dataframe built from the rdatas in the format of `measurement_df`.
        Optional in format of `simulation_df`.
    """

    df = pd.DataFrame(columns=list(measurement_df.columns))

    simulation_conditions = petab.get_simulation_conditions(
        measurement_df)

    observable_ids = model.getObservableIds()

    # iterate over conditions
    for (_, condition), rdata in zip(simulation_conditions.iterrows(), rdatas):
        # current simulation matrix
        y = rdata['y']
        # time array used in rdata
        t = list(rdata['t'])

        # extract rows for condition
        cur_measurement_df = petab.get_rows_for_condition(
            measurement_df, condition)

        # iterate over entries for the given condition
        # note: this way we only generate a dataframe entry for every
        # row that existed in the original dataframe. if we want to
        # e.g. have also timepoints non-existent in the original file,
        # we need to instead iterate over the rdata['y'] entries
        for _, row in cur_measurement_df.iterrows():
            # copy row
            row_sim = copy.deepcopy(row)

            # extract simulated measurement value
            timepoint_idx = t.index(row[TIME])
            observable_idx = observable_ids.index(row[OBSERVABLE_ID])
            measurement_sim = y[timepoint_idx, observable_idx]

            # change measurement entry
            row_sim[MEASUREMENT] = measurement_sim

            # append to dataframe
            df = df.append(row_sim, ignore_index=True)

            if simulation:
                df = df.rename(columns={MEASUREMENT: SIMULATION})
    return df


def aggregate_sllh(
        amici_model: amici.Model,
        rdatas: Sequence[amici.ReturnDataView],
        parameter_mapping: Optional[List[petab.ParMappingDictTuple]],
) -> Union[None, Dict[str, float]]:
    """
    Aggregate likelihood gradient for all conditions, according to PEtab
    parameter mapping.

    :param amici_model:
        AMICI model from which ``rdatas`` were obtained.
    :param rdatas:
        Simulation results.
    :param parameter_mapping:
        PEtab parameter mapping to condition-specific
            simulation parameters
            
    :return:
        aggregated sllh
    """
    sllh = {}
    model_par_ids = amici_model.getParameterIds()
    for (_, par_map_sim, _, _), rdata in zip(parameter_mapping, rdatas):
        if rdata['status'] != amici.AMICI_SUCCESS \
                or 'sllh' not in rdata \
                or rdata['sllh'] is None:
            return None

        for model_par_id, problem_par_id in par_map_sim.items():
            if isinstance(problem_par_id, str):
                model_par_idx = model_par_ids.index(model_par_id)
                cur_par_sllh = rdata['sllh'][model_par_idx]
                try:
                    sllh[problem_par_id] += cur_par_sllh
                except KeyError:
                    sllh[problem_par_id] = cur_par_sllh
    return sllh<|MERGE_RESOLUTION|>--- conflicted
+++ resolved
@@ -510,45 +510,6 @@
     edata.setTimepoints(timepoints_w_reps)
 
     ##########################################################################
-<<<<<<< HEAD
-    # initial states
-    # Initial states have been set during model import based on the SBML model.
-    # If initial states were overwritten in the PEtab condition table, they are
-    # applied here. We never change amici_model.x0 here (and assume it contains
-    # the original values; we only change ExpData.x0.
-
-    species = [col for col in petab_problem.condition_df
-               if petab_problem.sbml_model.getSpecies(col) is not None]
-    if species:
-        x0 = amici_model.getInitialStates()
-        species_ids = amici_model.getStateIds()
-        for species_id in species:
-            if not np.issubdtype(petab_problem.condition_df[species_id].dtype,
-                                 np.number):
-                raise NotImplementedError(
-                    "Support for parametric overrides for initial states "
-                    "is not yet implemented.")
-            try:
-                species_idx = species_ids.index(species_id)
-            except ValueError:
-                continue
-            if condition[PREEQUILIBRATION_CONDITION_ID]:
-                condition_id = condition[PREEQUILIBRATION_CONDITION_ID]
-            else:
-                condition_id = condition[SIMULATION_CONDITION_ID]
-
-            x0[species_idx] = petab_problem.condition_df.loc(condition_id,
-                                                             species_id)
-
-        edata.x0 = x0
-
-    # TODO: depends on #924: In case of parametric overrides, they would have
-    #  to be handled as fixed model parameters below. These cases are filtered
-    #  out at import stage.
-
-    ##########################################################################
-=======
->>>>>>> 88d5628b
     # fixed parameters preequilibration
     if condition_map_preeq:
         fixed_pars_preeq = [condition_map_preeq_fix[par_id]
