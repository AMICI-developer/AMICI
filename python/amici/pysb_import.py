from .ode_export import (
    ODEExporter, ODEModel, State, Constant, Parameter, Observable, SigmaY,
<<<<<<< HEAD
    Expression, LogLikelihood
=======
    Expression, LogLikelihood, strip_pysb
>>>>>>> 4a5050a1
)

import sympy as sp
import numpy as np
import itertools


try:
    import pysb.bng
    ## bool indicating whether pysb is available
    pysb_available = True
except ImportError:
    pysb_available = False


def pysb2amici(model,
               output_dir=None,
               observables=None,
               constant_parameters=None,
               sigmas=None,
               verbose=False,
               assume_pow_positivity=False,
               compiler=None,
               compute_conservation_laws=True,
               ):
    """Generate AMICI C++ files for the model provided to the constructor.

    Arguments:
        model: pysb model, model.name will determine the name of the
        generated module @type pysb.Model

        output_dir: see sbml_import.setPaths()  @type str

        observables: list of pysb.Expressions names that should be
        interpreted as observables @type list

        sigmas: list of pysb.Expressions names that should be
        interpreted as sigmas @type list

        constantParameters: list of pysb.Parameter names that should be
        interpreted as constantParameters

        verbose: more verbose output if True @type bool

        assume_pow_positivity: if set to true, a special pow function is
        used to avoid problems with state variables that may become
        negative due to numerical errors @type bool

        compiler: distutils/setuptools compiler selection to build the
        python extension @type str

        compute_conservation_laws: if set to true, conservation laws are
        automatically computed and applied such that the state-jacobian of
        the ODE right-hand-side has full rank. This option should be set to
        True when using the newton algorithm to compute steadystates @type bool

    Returns:

    Raises:

    """
    if observables is None:
        observables = []

    if constant_parameters is None:
        constant_parameters = []

    if sigmas is None:
        sigmas = {}

    ode_model = ODEModel_from_pysb_importer(
        model, constants=constant_parameters, observables=observables,
        sigmas=sigmas, compute_conservation_laws=compute_conservation_laws,
    )
    exporter = ODEExporter(
        ode_model,
        outdir=output_dir,
        verbose=verbose,
        assume_pow_positivity=assume_pow_positivity,
        compiler=compiler,
    )
    exporter.setName(model.name)
    exporter.setPaths(output_dir)
    exporter.generateModelCode()
    exporter.compileModel()


def ODEModel_from_pysb_importer(model, constants=None,
                                observables=None, sigmas=None,
                                compute_conservation_laws=True):
    """Creates an ODEModel instance from a pysb.Model instance.


    Arguments:
        model: pysb model @type pysb.Model

        constants: list of Parameters that should be constants @type list

        observables: list of Expressions that should be observables
        @type list

        sigmas: dict with observable Expression name as key and sigma
        Expression name as expression @type list

        compute_conservation_laws: see pysb2amici


    Returns:
    New ODEModel instance according to pysbModel

    Raises:

    """

    ODE = ODEModel()

    if not pysb_available:
        raise ImportError(
            "This function requires an installation of pysb."
        )

    if constants is None:
        constants = []

    if observables is None:
        observables = []

    if sigmas is None:
        sigmas = {}

    pysb.bng.generate_equations(model)

    _process_pysb_species(model, ODE)
    _process_pysb_parameters(model, ODE, constants)
    if compute_conservation_laws:
        _process_pysb_conservation_laws(model, ODE)
    _process_pysb_expressions(model, ODE, observables, sigmas)
    _process_pysb_observables(model, ODE)

    ODE.generateBasicVariables()

    return ODE


def _process_pysb_species(model, ODE):
    """Converts pysb Species into States and adds them to the ODEModel
    instance


    Arguments:
        model: pysb model @type pysb.Model

        ODE: ODEModel instance @type ODEModel


    Returns:

    Raises:

    """
    xdot = sp.Matrix(model.odes)

    for ix, specie in enumerate(model.species):
        init = sp.sympify('0.0')
        for ic in model.odes.model.initial_conditions:
            if str(ic[0]) == str(specie):
                # we don't want to allow expressions in initial conditions
                if ic[1] in model.expressions:
                    init = model.expressions[ic[1].name].expand_expr()
                else:
                    init = ic[1]

        ODE.add_component(
            State(
                sp.Symbol(f'__s{ix}'),
                f'{specie}',
                init,
                xdot[ix]
            )
        )


def _process_pysb_parameters(model, ODE, constants):
    """Converts pysb parameters into Parameters or Constants and adds them to
    the ODEModel instance


    Arguments:
        model: pysb model @type pysb.Model

        constants: list of Parameters that should be constants @type list

        ODE: ODEModel instance @type ODEModel


    Returns:

    Raises:

    """
    for par in model.parameters:
        if par.name in constants:
            comp = Constant
        else:
            comp = Parameter

        ODE.add_component(
            comp(par, f'{par.name}', par.value)
        )


def _process_pysb_expressions(model, ODE, observables, sigmas):
    """Converts pysb expressions into Observables (with corresponding
    standard deviation SigmaY and LogLikelihood) or Expressions and adds them
    to the ODEModel instance

    Arguments:
        model: pysb model @type pysb.Model

        observables: list of Expressions that should be observables
        @type list

        sigmas: dict with observable Expression name as key and sigma
        Expression name as expression @type list

        ODE: ODEModel instance @type ODEModel


    Returns:

    Raises:

    """
    for exp in model.expressions:
        if exp.name in observables:
            # here we do not define a new Expression from the
            # pysb.Expression but define an observable, so we do not need
            # to expand observables as these can be defined as Expressions
            y = exp
            ODE.add_component(
                Observable(
                    y,
                    f'{exp.name}',
                    exp.expand_expr(expand_observables=False))
            )

            sigma_name, sigma_value = _get_sigma_name_and_value(
                model, exp.name, sigmas
            )

            sy = sp.Symbol(sigma_name)
            ODE.add_component(
                SigmaY(
                    sy,
                    f'{sigma_name}',
                    sigma_value
                )
            )

            my = sp.Symbol(f'm{exp.name}')
            pi = sp.sympify('pi')
            ODE.add_component(
                LogLikelihood(
                    sp.Symbol(f'llh_{exp.name}'),
                    f'llh_{exp.name}',
                    0.5*sp.log(2*pi*sy**2) + 0.5*((y - my)/sy)**2
                )
            )

        elif exp.name in sigmas.values():
            # do nothing
            pass
        else:
            # here we do define a new Expression from the pysb.Expression
            # so we do need to expand observables as these would otherwise
            # lead to dependencies between different Expressions
            ODE.add_component(
                Expression(
                    exp,
                    f'{exp.name}',
                    exp.expand_expr(expand_observables=True))
            )


def _get_sigma_name_and_value(model, name, sigmas):
    """Tries to extract standard deviation symbolic identifier and formula
    for a given observable name from the pysb model and if no specification is
    available sets default values


    Arguments:
        model: pysb model @type pysb.Model

        name: name of the observable

        sigmas: dict with observable Expression name as key and sigma
        Expression name as expression @type list


    Returns:
    tuple containing symbolic identifier and formula for the specified
    observable

    Raises:

    """
    if name in sigmas:
        if sigmas[name] not in model.expressions:
            raise Exception(f'value of sigma {name} is not a '
                            f'valid expression.')
        sigma_name = model.expressions[sigmas[name]].name
        sigma_value = model.expressions[sigmas[name]].expand_expr()
    else:
        sigma_name = f'sigma_{name}'
        sigma_value = sp.sympify(1.0)

    return sigma_name, sigma_value


def _process_pysb_observables(model, ODE):
    """Converts pysb observables into Expressions and adds them to the ODEModel
    instance


    Arguments:
        model: pysb model @type pysb.Model

        ODE: ODEModel instance @type ODEModel


    Returns:

    Raises:

    """
    # only add those pysb observables that occur in the added
    # Observables as expressions
    for obs in model.observables:
        if obs in ODE.eq('y').free_symbols:
            ODE.add_component(
                Expression(
                    obs,
                    f'{obs.name}',
                    obs.expand_obs()
                )
            )


def _process_pysb_conservation_laws(model, ODE):
    """Removes species according to conservation laws to ensure that the
    jacobian has full rank


    Arguments:
        model: pysb model @type pysb.core.Model

        ODE: ODEModel instance @type ODEModel


    Returns:

    Raises:

    """

    monomers_without_conservation_law = set()
    for rule in model.rules:
        monomers_without_conservation_law |= \
            _get_unconserved_monomers(rule, model)

    monomers_without_conservation_law |= \
        _compute_monomers_with_fixed_initial_conditions(model)

    cl_prototypes = _generate_cl_prototypes(
        monomers_without_conservation_law, model, ODE
    )
    conservation_laws = _construct_conservation_from_prototypes(
        cl_prototypes, model
    )
    _add_conservation_for_constant_species(ODE, conservation_laws)

    _flatten_conservation_laws(conservation_laws)

    for cl in conservation_laws:
        ODE.add_conservation_law(**cl)


def _compute_monomers_with_fixed_initial_conditions(model):
    """Computes the set of monomers in a model with species that have fixed
    initial conditions

    Arguments:
        model: pysb model @type pysb.core.Model

    Returns:
        set of monomer names

    Raises:

    """
    monomers_with_fixed_initial_conditions = set()

    if hasattr(model, 'initial_conditions_fixed'):
        for monomer in model.monomers:
            # check if monomer has an initial condition that is fixed (means
            #  that corresponding state is constant and all conservation
            # laws are broken)
            if any([
                model.initial_conditions_fixed[ix] # true or false
                for ix, cp in enumerate(model.initial_conditions)
                if monomer.name in extract_monomers(cp[0])
            ]):
                monomers_with_fixed_initial_conditions |= {monomer.name}

    return monomers_with_fixed_initial_conditions


def _generate_cl_prototypes(excluded_monomers, model, ODE):
    """Constructs a dict that contains preprocessed information for the
    construction of conservation laws

    Arguments:
        excluded_monomers: list of monomer names for which no prototypes
        should be computed @type list
        model: pysb model @type pysb.core.Model
        ODE: ODEModel instance @type ODEModel

    Returns:
        dict('monomer.name':{'possible_indices': ..., 'target_indices': ...}

    Raises:

    """
    cl_prototypes = dict()

    _compute_possible_indices(cl_prototypes, model, ODE, excluded_monomers)
    _compute_dependency_idx(cl_prototypes)
    _compute_target_index(cl_prototypes, ODE)

    return cl_prototypes


def _compute_possible_indices(cl_prototypes, model, ODE, excluded_monomers):
    """Computes viable choices for target_index, ie species that could be
    removed and replaced by an algebraic expression according to the
    conservation law

    Arguments:
        cl_prototypes: dict in which possible indices will be written @type
        dict
        model: pysb model @type pysb.core.Model
        ODE: ODEModel instance @type ODEModel
        excluded_monomers: monomers for which no conservation laws will be
        computed @type list

    Returns:

    Raises:

    """
    for monomer in model.monomers:
        if monomer.name not in excluded_monomers:

            compartments = [
                str(mp.compartment) # string based comparison as
                # compartments are not hashable
                for cp in model.species
                for mp in cp.monomer_patterns
                if mp.monomer.name == monomer.name
            ]

            if len(set(compartments)) > 1:
                raise Exception('Conservation laws involving species in '
                                'multiple compartments are currently not '
                                'supported! Please run pysb2amici with '
                                'compute_conservation_laws=False')
                # TODO: implement this, multiply species by the volume of
                # their respective compartment and allow total_cl to depend
                # on parameters + constants and update the respective symbolic
                # derivative accordingly

            prototype = dict()
            prototype['possible_indices'] = [
                ix
                for ix, specie in enumerate(model.species)
                if monomer.name in extract_monomers(specie)
                and not ODE.state_is_constant(ix)
            ]

            prototype['species_count'] = len(
                prototype['possible_indices']
            )

            if prototype['possible_indices']:
                cl_prototypes[monomer.name] = prototype


def _compute_dependency_idx(cl_prototypes):
    """Compute connecting species, this allows us to efficiently compute
    whether the respective conservation law would induce a cyclic dependency.
    Adds a 'dependency_idx' field to the prototype dict that
    itself is a dict where keys correspond to indexes that, when used as
    target index yield dependencies on conservation laws of monomers in
    the respective values

    Arguments:
        cl_prototypes: dict in which possible indices will be written @type
        dict

    Returns:

    Raises:

    """
    #
    for monomer_i, prototype_i in cl_prototypes.items():
        if 'dependency_idx' not in prototype_i:
            prototype_i['dependency_idx'] = dict()

        for monomer_j, prototype_j in cl_prototypes.items():
            if monomer_i == monomer_j:
                continue

            if 'dependency_idx' not in prototype_j:
                prototype_j['dependency_idx'] = dict()

            idx_overlap = set(prototype_i['possible_indices']).intersection(
                set(prototype_j['possible_indices'])
            )
            if len(idx_overlap) == 0:
                continue

            for idx in idx_overlap:
                if idx not in prototype_i['dependency_idx']:
                    prototype_i['dependency_idx'][idx] = set()

                if idx not in prototype_j['dependency_idx']:
                    prototype_j['dependency_idx'][idx] = set()

                prototype_i['dependency_idx'][idx] |= {monomer_j}
                prototype_j['dependency_idx'][idx] |= {monomer_i}


def _compute_target_index(cl_prototypes, ODE):
    """Computes the target index for every monomer


    Arguments:
        cl_prototypes: dict that contains possible indices for every monomer
        @type dict
        ODE: ODEModel instance @type ODEModel

    Returns:

    Raises:

    """
    possible_indices = list(set(list(itertools.chain(*[
        cl_prototypes[monomer]['possible_indices']
        for monomer in cl_prototypes
    ]))))

    # Note: currently this function is supposed to also count appearances in
    # expressions. However, expressions are currently still empty as they
    # are also populated from conservation laws. In case there are many
    # state heavy expressions in the model (should not be the case for mass
    # action kinetics). This may lead to suboptimal results and could improved.
    # As this would require substantial code shuffling, this will only be
    # fixed if this becomes an actual problem
    appearance_counts = ODE.get_appearance_counts(possible_indices)

    # in this initial guess we ignore the cost of having cyclic dependencies
    # between conservation laws
    for monomer in cl_prototypes:
        prototype = cl_prototypes[monomer]
        # extract monomer specific appearance counts
        prototype['appearance_counts'] = \
            [
                appearance_counts[possible_indices.index(idx)]
                for idx in prototype['possible_indices']
            ]
        # select target index as possible index with minimal appearance count
        if len(prototype['appearance_counts']) == 0:
            raise Exception(f'Failed to compute conservation law for monomer '
                            f'{monomer}')

        idx = np.argmin(prototype['appearance_counts'])

        # remove entries from possible indices and appearance counts so we
        # do not consider them again in later iterations
        prototype['target_index'] = prototype['possible_indices'].pop(idx)
        prototype['appearance_count'] = prototype['appearance_counts'].pop(idx)

        # this is only an approximation as the effective species count
        # of other conservation laws may also be affected by the chosen
        # target index. As long as the number of unique monomers in
        # multimers has a low upper bound and the species count does not
        # vary too much across conservation laws, this approximation
        # should be fine
        prototype['fillin'] = \
            prototype['appearance_count'] * prototype['species_count']

    # we might end up with the same index for multiple monomers, so loop until
    # we have a set of unique target indices
    while not _cl_prototypes_are_valid(cl_prototypes):
        _greedy_target_index_update(cl_prototypes)

def _cl_prototypes_are_valid(cl_prototypes):
    """Checks consistency of cl_prototypes by asserting that target indices
    are unique and there are no cyclic dependencies

    Arguments:
        cl_prototypes: dict that contains dependency and target indexes for
        every monomer @type dict

    Returns:

    Raises:

    """
    # target indices are unique
    if len(cl_prototypes) != len(set(get_target_indices(cl_prototypes))):
        return False
    # conservation law dependencies are cycle free
    if all(
        not _cl_has_cycle(monomer, cl_prototypes)
        for monomer in cl_prototypes
    ):
        return False

    return True

def _cl_has_cycle(monomer, cl_prototypes):
    """Checks whether monomer has a conservation law that is part of a
    cyclic dependency

    Arguments:
        monomer: name of monomer for which conservation law is to be checked
        cl_prototypes: dict that contains dependency and target indexes for
        every monomer @type dict

    Returns:

    Raises:

    """

    prototype = cl_prototypes[monomer]

    if prototype['target_index'] not in prototype['dependency_idx']:
        return False

    visited = [monomer]
    root = monomer
    return any(
        _is_in_cycle(
            connecting_monomer,
            cl_prototypes,
            visited,
            root
        )
        for connecting_monomer in prototype['dependency_idx'][
            prototype['target_index']
        ]
    )

def _is_in_cycle(monomer, cl_prototypes, visited, root):
    """Recursively checks for cycles in conservation law dependencies via
    Depth First Search

    Arguments:
        monomer: current location in cl dependency graph
        cl_prototypes: dict that contains dependency and target indexes for
        every monomer @type dict
        visited: history of visited monomers with conservation laws
        root: monomer at which the cycle search was started

    Returns:

    Raises:

    """
    if monomer == root:
        return True # we found a cycle and root is part of it

    if monomer in visited:
        return False # we found a cycle but root is not part of it

    visited.append(monomer)

    prototype = cl_prototypes[monomer]

    if prototype['target_index'] not in prototype['dependency_idx']:
        return False

    return any(
        _is_in_cycle(
            connecting_monomer,
            cl_prototypes,
            visited,
            root
        )
        for connecting_monomer in prototype['dependency_idx'][
            prototype['target_index']
        ]
    )


def _greedy_target_index_update(cl_prototypes):
    """Computes unique target indices for conservation laws from possible
    indices  such that expected fill in in symbolic derivatives is minimized


    Arguments:
        cl_prototypes: dict that contains possible indices and non-unique
        target indices for every monomer @type dict

    Returns:

    Raises:
        Exception if no suitable solution could be found

    """

    target_indices = get_target_indices(cl_prototypes)

    for monomer in cl_prototypes:
        prototype = cl_prototypes[monomer]
        if target_indices.count(prototype['target_index']) > 1 or \
                _cl_has_cycle(monomer, cl_prototypes):
            # compute how much fillin the next best target_index would yield

            # we exclude already existing target indices to avoid that
            # updating the target index removes uniqueness from already unique
            # target indices, this may slightly reduce chances of finding a
            # solution but prevents infinite loops
            for target_index in list(set(target_indices)):
                try:
                    local_idx = prototype['possible_indices'].index(
                        target_index
                    )
                except ValueError:
                    local_idx = None

                if local_idx:
                    del prototype['possible_indices'][local_idx]
                    del prototype['appearance_counts'][local_idx]

            if len(prototype['possible_indices']) == 0:
                # we have exhausted all possible target indices, nothing left
                # we can do
                raise Exception('Could not compute a valid set of '
                                'conservation laws for this model')

            idx = np.argmin(prototype['appearance_counts'])

            prototype['local_index'] = idx
            prototype['alternate_target_index'] = \
                prototype['possible_indices'][idx]
            prototype['alternate_appearance_count'] = \
                prototype['appearance_counts'][idx]

            prototype['alternate_fillin'] = \
                prototype['alternate_appearance_count'] \
                * prototype['species_count']

            prototype['diff_fillin'] = \
                prototype['alternate_fillin'] - prototype['fillin']
        else:
            prototype['diff_fillin'] = -1

    # this puts prototypes with high diff_fillin last
    cl_prototypes = sorted(
        cl_prototypes.items(), key=lambda kv: kv[1]['diff_fillin']
    )
    cl_prototypes = {
        proto[0]: proto[1]
        for proto in cl_prototypes
    }

    for monomer in cl_prototypes:
        prototype = cl_prototypes[monomer]
        # we check that we
        # A) have an alternative index computed, i.e. that
        # that monomer originally had a non-unique target_index
        # B) that the target_index still is not unique or part of a cyclic
        # dependency. due to the sorting, this will always be the monomer
        # with the highest diff_fillin (note that the target index counts
        # are recomputed on the fly)


        if prototype['diff_fillin'] > -1 \
                and (
                    get_target_indices(cl_prototypes).count(
                        prototype['target_index']
                    ) > 1
                    or _cl_has_cycle(monomer, cl_prototypes)
        ):
            prototype['fillin'] = prototype['alternate_fillin']
            prototype['target_index'] = prototype['alternate_target_index']
            prototype['appearance_count'] = \
                prototype['alternate_appearance_count']

            del prototype['possible_indices'][prototype['local_index']]
            del prototype['appearance_counts'][prototype['local_index']]


def get_target_indices(cl_prototypes):
    """Computes the list target indices for the current
    conservation law prototype

    Arguments:
        cl_prototypes: dict that contains target indices for every monomer
        @type dict

    Returns:

    Raises:

    """
    return [
        cl_prototypes[monomer]['target_index'] for monomer in cl_prototypes
    ]


def _construct_conservation_from_prototypes(cl_prototypes, model):
    """Computes the algebraic expression for the total amount of a given
    monomer

    Arguments:
        cl_prototype: output of _generate_cl_prototypes @type dict
        model: pysb model @type pysb.core.Model


    Returns:

    Raises:

    """
    conservation_laws = []
    for monomer_name in cl_prototypes:
        target_index = cl_prototypes[monomer_name]['target_index']

        # T = sum_i(a_i * x_i)
        # x_j = (T - sum_i≠j(a_i * x_i))/a_j
        # law: sum_i≠j(a_i * x_i))/a_j
        # state: x_j
<<<<<<< HEAD
        target_expression = sum(
            sp.Symbol(f'__s{ix}')
            * extract_monomers(specie).count(monomer_name)
            for ix, specie in enumerate(model.species)
            if ix != target_index
        ) / extract_monomers(model.species[target_index]).count(monomer_name)
        # normalize by the stoichiometry of the target species
=======
        target_expression = strip_pysb(
            sum(
                sp.Symbol(f'__s{ix}')
                * extract_monomers(specie).count(monomer_name)
                for ix, specie in enumerate(model.species)
                if ix != target_index
            )
            /
            extract_monomers(model.species[target_index]).count(monomer_name)
        )  # normalize by the stoichiometry of the target species
>>>>>>> 4a5050a1
        target_state = sp.Symbol(f'__s{target_index}')
        # = x_j

        total_abundance = sp.Symbol(f'tcl__s{target_index}')
        # = T/a_j

        state_expr = total_abundance - target_expression
        # x_j = T/a_j - sum_i≠j(a_i * x_i)/a_j

        abundance_expr = target_expression + target_state
        # T/a_j = sum_i≠j(a_i * x_i)/a_j + x_j

        conservation_laws.append({
            'state': target_state,
            'total_abundance': total_abundance,
            'state_expr': state_expr,
            'abundance_expr': abundance_expr,
        })

    return conservation_laws


def _add_conservation_for_constant_species(ODE, conservation_laws):
    """Computes the algebraic expression for the total amount of a given
    monomer

    Arguments:
        cl_prototype: output of _generate_cl_prototypes @type dict
        model: pysb model @type pysb.core.Model


    Returns:

    Raises:

    """

    for ix in range(ODE.nx_rdata()):
        if ODE.state_is_constant(ix):
            target_state = sp.Symbol(f'__s{ix}')
            total_abundance = sp.Symbol(f'tcl__s{ix}')

            conservation_laws.append({
                'state': target_state,
                'total_abundance': total_abundance,
                'state_expr': total_abundance,
                'abundance_expr': target_state,
            })


def _flatten_conservation_laws(conservation_laws):
    """ Flatten the conservation laws such that the state_expr not longer
    depend on any states that are replaced by conservation laws

    Arguments:
        conservation_laws: output of _construct_conservation_from_prototypes
        @type dict

    Returns:

    Raises:

    """
    conservation_law_subs = \
        _get_conservation_law_subs(conservation_laws)

    while len(conservation_law_subs):
        for cl in conservation_laws:
            if _sub_matches_cl(
                    conservation_law_subs,
                    cl['state_expr'],
                    cl['state']
            ):
                # this optimization is done by subs anyways, but we dont
                # want to recompute the subs if we did not change anything
                valid_subs = _select_valid_cls(
                    conservation_law_subs,
                    cl['state']
                )
                if len(valid_subs) > 0:
                    cl['state_expr'] = cl['state_expr'].subs(valid_subs)
                    conservation_law_subs = \
                        _get_conservation_law_subs(conservation_laws)

def _select_valid_cls(subs, state):
    """ Subselect substitutions such that we do not end up with conservation
    laws that are self-referential

    Arguments:
        subs: substitutions in tuple format
        state: target symbolic state to which substitutions will
        be applied

    Returns:
    list of valid substitutions

    Raises:

    """
    return [
        sub
        for sub in subs
        if str(state) not in [str(symbol) for symbol in sub[1].free_symbols]
    ]


def _sub_matches_cl(subs, state_expr, state):
    """ Checks whether any of the substitutions in subs will be applied to
    state_expr

    Arguments:
        subs: substitutions in tuple format
        state_expr: target symbolic expressions in which substitutions will
        be applied
        state: target symbolic state to which substitutions will
        be applied

    Returns:
    boolean indicating positive match

    Raises:

    """

    sub_symbols = set(
        sub[0]
        for sub in subs
        if str(state) not in [
            str(symbol) for symbol in sub[1].free_symbols
        ]
    )

    return len(sub_symbols.intersection(state_expr.free_symbols)) > 0


def _get_conservation_law_subs(conservation_laws):
    """ Returns a list of (state, law) tuples for conservation laws that still
    appear in other conservation laws

    Arguments:
        conservation_laws: output of _flatten_conservation_laws @type dict

    Returns:
    list of tuples containing substitution rules to be used with sympy subs

    Raises:

    """
    free_symbols_cl = _conservation_law_variables(conservation_laws)
    return [
        (cl['state'], cl['state_expr']) for cl in conservation_laws
        if cl['state'] in free_symbols_cl
    ]


def _conservation_law_variables(conservation_laws):
    """Construct the set of all free variables from a list of conservation laws


    Arguments:
        conservation_laws: list of conservation laws (sympy.Basic) @type list

    Returns:
    Set union of all free_symbols

    Raises:

    """
    variables = set()
    for cl in conservation_laws:
        variables |= cl['state_expr'].free_symbols
    return variables


def has_fixed_parameter_ic(specie, model, ODE):
    """Wrapper to interface ODE.state_has_fixed_parameter_initial_condition
    from a pysb specie/model arguments

    Arguments:
        specie: pysb species @type pysb.core.ComplexPattern
        model: pysb model @type pysb.core.Model
        ODE: ODE model @type amici.ODE

    Returns:
    False if the species does not have an initial condition at all.
    Otherwise the return value of
    ODE.state_has_fixed_parameter_initial_condition

    Raises:

    """
    # ComplexPatterns are not hashable, so we have to compare by string
    ic_strs = [str(ic[0]) for ic in model.initial_conditions]
    if str(specie) not in ic_strs:
        # no initial condition at all
        return False
    else:
        return ODE.state_has_fixed_parameter_initial_condition(
            ic_strs.index(str(specie))
        )


def extract_monomers(complex_patterns):
    """Constructs a list of monomer names contained in complex patterns.
    Multiplicity of names corresponds to the stoichiometry in the complex.

    Arguments:
        specie: (list of) complex pattern(s) @type pysb.core.ComplexPattern

    Returns:
    list of monomer names

    Raises:

    """
    if not isinstance(complex_patterns, list):
        complex_patterns = [complex_patterns]
    return [
        mp.monomer.name
        for cp in complex_patterns
        if cp is not None
        for mp in cp.monomer_patterns
    ]


def _get_unconserved_monomers(rule, model):
    """Constructs the set of monomer names for which the rule changes the
    stoichiometry of the monomer in the specified model.

    Arguments:
        rule: rule @type pysb.core.Rule
        model: model @type pysb.core.Model

    Returns:
    set of monomer names for which the stoichiometry is not conserved

    Raises:

    """
    unconserved_monomers = set()

    if not rule.delete_molecules \
            and len(rule.product_pattern.complex_patterns) == 0:
        # if delete_molecules is not True but we have a degradation rule,
        # we have to actually go through the reactions that are created by
        # the rule
        for reaction in [r for r in model.reactions if rule.name in r['rule']]:
            unconserved_monomers |= _get_changed_stoichiometries(
                [model.species[ix] for ix in reaction['reactants']],
                [model.species[ix] for ix in reaction['products']]
            )
    else:
        # otherwise we can simply extract all information for the rule
        # itself, which is computationally much more efficient
        unconserved_monomers |= _get_changed_stoichiometries(
            rule.reactant_pattern.complex_patterns,
            rule.product_pattern.complex_patterns
        )

    return unconserved_monomers


def _get_changed_stoichiometries(reactants, products):
    """Constructs the set of monomer names which have different
    stoichiometries in reactants and products.

    Arguments:
        reactants: (list of) complex pattern(s) @type pysb.core.ComplexPattern
        products: (list of) complex pattern(s) @type pysb.core.ComplexPattern

    Returns:
    set of monomer name for which the stoichiometry changed

    Raises:

    """

    changed_stoichiometries = set()

    reactant_monomers = extract_monomers(
        reactants
    )

    product_monomers = extract_monomers(
        products
    )

    for monomer in set(reactant_monomers + product_monomers):
        if reactant_monomers.count(monomer) != product_monomers.count(monomer):
            changed_stoichiometries |= {monomer}

    return changed_stoichiometries
<|MERGE_RESOLUTION|>--- conflicted
+++ resolved
@@ -1,16 +1,11 @@
 from .ode_export import (
     ODEExporter, ODEModel, State, Constant, Parameter, Observable, SigmaY,
-<<<<<<< HEAD
     Expression, LogLikelihood
-=======
-    Expression, LogLikelihood, strip_pysb
->>>>>>> 4a5050a1
 )
 
 import sympy as sp
 import numpy as np
 import itertools
-
 
 try:
     import pysb.bng
@@ -852,7 +847,6 @@
         # x_j = (T - sum_i≠j(a_i * x_i))/a_j
         # law: sum_i≠j(a_i * x_i))/a_j
         # state: x_j
-<<<<<<< HEAD
         target_expression = sum(
             sp.Symbol(f'__s{ix}')
             * extract_monomers(specie).count(monomer_name)
@@ -860,18 +854,6 @@
             if ix != target_index
         ) / extract_monomers(model.species[target_index]).count(monomer_name)
         # normalize by the stoichiometry of the target species
-=======
-        target_expression = strip_pysb(
-            sum(
-                sp.Symbol(f'__s{ix}')
-                * extract_monomers(specie).count(monomer_name)
-                for ix, specie in enumerate(model.species)
-                if ix != target_index
-            )
-            /
-            extract_monomers(model.species[target_index]).count(monomer_name)
-        )  # normalize by the stoichiometry of the target species
->>>>>>> 4a5050a1
         target_state = sp.Symbol(f'__s{target_index}')
         # = x_j
 
