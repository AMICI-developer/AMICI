--- conflicted
+++ resolved
@@ -2629,14 +2629,8 @@
         }
 
         for fun in [
-<<<<<<< HEAD
-            'w', 'dwdp', 'dwdx', 'dwdw', 'x_rdata', 'x_solver', 'total_cl',
-            'dxdotdw', 'dxdotdp_explicit', 'JSparse', 'JSparseB',
-            'dJydy'
-=======
             'w', 'dwdp', 'dwdx', 'x_rdata', 'x_solver', 'total_cl', 'dxdotdw',
             'dxdotdp_explicit', 'JSparse', 'dJydy'
->>>>>>> 5c97d0ce
         ]:
             tpl_data[f'{fun.upper()}_DEF'] = \
                 get_function_extern_declaration(fun, self.model_name)
