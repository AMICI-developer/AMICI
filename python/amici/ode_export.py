--- conflicted
+++ resolved
@@ -1515,8 +1515,6 @@
         """
         # compute total derivative according to chainrule
         # Dydz = dydx*dxdz + dydz
-<<<<<<< HEAD
-
 
         # initialize with partial derivative dydz without chain rule
         self._eqs[name] = copy.deepcopy(
@@ -1531,8 +1529,9 @@
 
             dydx = self.sym_or_eq(name, dydx_name)
             dxdz = self.sym_or_eq(name, dxdz_name)
-
-            if not dydx.is_zero and not dxdz.is_zero:
+            # Save time for for large models if one multiplicand is zero,
+       		# which is not checked for by sympy
+            if dydx.is_zero is not True and dxdz.is_zero is not True:
                 if dxdz.shape[1] == 1 and \
                         self._eqs[name].shape[1] != dxdz.shape[1]:
                     for iz in range(self._eqs[name].shape[1]):
@@ -1546,48 +1545,6 @@
             return self.sym(varname)
         else:
             return self.eq(varname)
-=======
-        variables = dict()
-        variables['dydx'] = dict()
-        variables['dxdz'] = dict()
-        variables['dydz'] = dict()
-
-        variables['dydx']['name'] = f'd{eq}d{chainvar}' \
-            if dydx_name is None else dydx_name
-        variables['dxdz']['name'] = f'd{chainvar}d{var}' \
-            if dxdz_name is None else dxdz_name
-        variables['dydz']['name'] = f'd{eq}d{var}'
-
-        # if the symbol appears in the function signature,
-        # we can use the respective symbol instead of the equation
-        for var in variables:
-            varname = variables[var]["name"]
-            if var_in_function_signature(name, varname):
-                variables[var]['sym'] = self.sym(varname)
-            else:
-                variables[var]['sym'] = self.eq(varname)
-
-        self._eqs[name] = \
-            self._eqs[name] = copy.deepcopy(variables['dydz']['sym'])
-
-
-        if variables['dxdz']['sym'].shape[1] == 1 and \
-            variables['dydz']['sym'].shape[1] != \
-            variables['dxdz']['sym'].shape[1]:
-            for iz in range(variables['dydz']['sym'].shape[1]):
-                self._eqs[name][:, iz] += variables['dydx']['sym'] * \
-                                          variables['dxdz']['sym']
-        else:
-            self._eqs[name] += \
-                variables['dydx']['sym'] * variables['dxdz']['sym']
-
-        # Save time for for large models if one multiplicand is zero,
-        # which is not checked for by sympy
-        if variables['dydx']['sym'].is_zero is not True \
-                and variables['dxdz']['sym'].is_zero is not True:
-            self._eqs[name] += variables['dydx']['sym'] * \
-                               variables['dxdz']['sym']
->>>>>>> ec23cf20
 
 
     def _multiplication(self, name, x, y,
