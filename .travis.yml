language: generic
sudo: required

branches:
  only:
    - master
    - staging

matrix:
  fast_finish: true
  include:
    - os: linux
      services: docker
      before_install: 
            - sudo apt-get install libhdf5-serial-dev zlib1g-dev libatlas-base-dev valgrind lcov cppcheck  libboost-serialization-dev
            - sudo add-apt-repository -y 'deb http://us.archive.ubuntu.com/ubuntu/ xenial main universe restricted'
            - sudo add-apt-repository -y 'deb http://gb.archive.ubuntu.com/ubuntu/ xenial-updates main restricted'
            - sudo apt-get update -q
            - sudo apt-get install swig3.0
            # Python distutils only looks for `swig` and does not find `swig3.0`
            - mkdir -p ~/bin/ && ln -s /usr/bin/swig3.0 ~/bin/swig && export PATH=~/bin/:$PATH
            - pyenv shell 2.7 3.6
      compiler: gcc
      env: ENABLE_GCOV_COVERAGE=TRUE
      after_success: 
        - ./scripts/run-codecov.sh
        - bash <(curl -s https://codecov.io/bash) -f coverage.info -X fix -F cpp
        - bash <(curl -s https://codecov.io/bash) -f coverage_py.xml -F python
        
    - os: osx
      osx_image: xcode9.3
      compiler: clang
      before_install:
        - brew update # without this homebrew can stumble over wrong ruby version
        - travis_wait brew install gcc || brew link --overwrite gcc # fix linker warning regarding /usr/local/include/c++
        - travis_wait brew install hdf5 cppcheck swig doxygen ragel graphviz homebrew/cask/mactex
        - brew upgrade python
        - export PATH=/Users/travis/Library/Python/3.7/bin:/Library/TeX/texbin:$PATH
      after_success: 
        - cd $BASE_DIR # cd to base dir for correct relative path in deploy
      deploy:
        provider: pages
        local-dir: doc
        skip-cleanup: true
        github-token: $GITHUB_TOKEN  # Set in the settings page of your repository, as a secure variable
        keep-history: false
        verbose: true
        on:
          branch: master

install:
    - export BASE_DIR=`pwd`
    - pip3 install --user --upgrade pip==9.0.3 setuptools wheel pkgconfig doxypypy scipy # pinning pip because of https://github.com/pypa/pip/issues/5240
    - ./scripts/buildSuiteSparse.sh
    - ./scripts/buildSundials.sh
    - ./scripts/buildCpputest.sh

script:  
#    - cd $BASE_DIR/python/sdist
#    - python3 setup.py sdist --dist-dir=$BASE_DIR/build/python/
#    - python3 -m pip install $BASE_DIR/build/python/amici-*.tar.gz --verbose
    - ./scripts/buildAmici.sh
    - cd $BASE_DIR
    - ./scripts/run-cpputest.sh
    - ./scripts/run-cppcheck.sh
<<<<<<< HEAD
    - cd $BASE_DIR/build && make python-tests && cd $BASE_DIR
    - scripts/runNotebook.sh python/examples/example_*/
=======
    - cd $BASE_DIR/build
    - make python-tests
    - cd $BASE_DIR
>>>>>>> 858b40f8
    - if [[ "$TRAVIS_OS_NAME" == "linux" ]]; then ./scripts/run-valgrind.sh; fi
    - if [[ "$TRAVIS_OS_NAME" == "osx" ]]; then ./scripts/run-doxygen.sh; fi
    - if [[ "$TRAVIS_OS_NAME" == "linux" ]] && [[ "$TRAVIS_EVENT_TYPE" == "cron" ]]; then ./scripts/run-SBMLTestsuite.sh; fi

after_failure:
    - ls -alR

# cache dependencies
cache: 
  - pip<|MERGE_RESOLUTION|>--- conflicted
+++ resolved
@@ -63,14 +63,10 @@
     - cd $BASE_DIR
     - ./scripts/run-cpputest.sh
     - ./scripts/run-cppcheck.sh
-<<<<<<< HEAD
-    - cd $BASE_DIR/build && make python-tests && cd $BASE_DIR
-    - scripts/runNotebook.sh python/examples/example_*/
-=======
     - cd $BASE_DIR/build
     - make python-tests
     - cd $BASE_DIR
->>>>>>> 858b40f8
+    - scripts/runNotebook.sh python/examples/example_*/
     - if [[ "$TRAVIS_OS_NAME" == "linux" ]]; then ./scripts/run-valgrind.sh; fi
     - if [[ "$TRAVIS_OS_NAME" == "osx" ]]; then ./scripts/run-doxygen.sh; fi
     - if [[ "$TRAVIS_OS_NAME" == "linux" ]] && [[ "$TRAVIS_EVENT_TYPE" == "cron" ]]; then ./scripts/run-SBMLTestsuite.sh; fi
