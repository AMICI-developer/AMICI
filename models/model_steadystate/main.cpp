--- conflicted
+++ resolved
@@ -4,15 +4,9 @@
 #include <cstdlib>
 #include <cstring>
 
-<<<<<<< HEAD
-#include "include/amici_model_functions.h" /* model-provided functions */
-#include <include/amici_hdf5.h>            /* AMICI HDF5 I/O functions */
-#include <include/amici_interface_cpp.h>   /* AMICI API */
-=======
 #include "wrapfunctions.h" /* model-provided functions */
 #include <include/amici_interface_cpp.h> /* AMICI API */
 #include <include/amici_hdf5.h>  /* AMICI HDF5 I/O functions */
->>>>>>> 0821cfe5
 #include <include/amici_model.h>
 
 /* This is a scaffold for a stand-alone AMICI simulation executable
