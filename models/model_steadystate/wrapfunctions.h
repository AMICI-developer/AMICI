--- conflicted
+++ resolved
@@ -106,7 +106,7 @@
     }
 
     int fxdot(realtype t, N_Vector x, N_Vector dx, N_Vector xdot, void *user_data) override {
-        return xdot_model_steadystate(t, x, xdot, user_data);
+        return xdot_model_steadystate(t, x, dx, xdot, user_data);
     }
 
     int fw(realtype t, N_Vector x, N_Vector dx, void *user_data) override {
@@ -121,239 +121,176 @@
         return J_model_steadystate(N, t, cj, x, dx, xdot, J, user_data, tmp1, tmp2, tmp3);
     }
 
-<<<<<<< HEAD
     int fx0(N_Vector x0, void *user_data) override {
         return x0_model_steadystate(x0, user_data);
     }
 
-    int fJv(N_Vector v, N_Vector Jv, realtype t, N_Vector x, N_Vector xdot, void *user_data, N_Vector tmp) override {
-        return Jv_model_steadystate(v, Jv, t, x, xdot, user_data, tmp);
-=======
+    int fJv(realtype t, N_Vector x, N_Vector dx, N_Vector xdot, N_Vector v, N_Vector Jv, realtype cj, void *user_data, N_Vector tmp1, N_Vector tmp2) override {
+        return Jv_model_steadystate(t, x, dx, xdot, v, Jv, cj, user_data, tmp1, tmp2);
+    }
+
+    int fJBand(long int N, long int mupper, long int mlower, realtype t, realtype cj, N_Vector x, N_Vector dx, N_Vector xdot, DlsMat J, void *user_data, N_Vector tmp1, N_Vector tmp2, N_Vector tmp3) override {
+        return JBand_model_steadystate(N, mupper, mlower, t, cj, x, dx, xdot, J, user_data, tmp1, tmp2, tmp3);
+    }
+
+    int fJSparse(realtype t, realtype cj, N_Vector x, N_Vector dx, N_Vector xdot, SlsMat J, void *user_data, N_Vector tmp1, N_Vector tmp2, N_Vector tmp3) override {
+        return JSparse_model_steadystate(t, cj, x, dx, xdot, J, user_data, tmp1, tmp2, tmp3);
+    }
+
+    int fJDiag(realtype t, N_Vector JDiag, realtype cj, N_Vector x, N_Vector dx, void *user_data) override {
+        return JDiag_model_steadystate(t, JDiag, cj, x, dx, user_data);
+    }
+
+    int fy(realtype t, int it, N_Vector x, void *user_data, ReturnData *rdata) override {
+        return y_model_steadystate(t, it, x, user_data, rdata);
+    }
+
+    int fz(realtype t, int ie, N_Vector x, TempData *tdata, ReturnData *rdata) override {
+        return z_model_steadystate(t, ie, x, tdata, rdata);
+    }
+
+    int frz(realtype t, int ie, N_Vector x, TempData *tdata, ReturnData *rdata) override {
+        return rz_model_steadystate(t, ie, x, tdata, rdata);
+    }
+
+    int fdeltax(realtype t, int ie, N_Vector x, N_Vector xdot, N_Vector xdot_old, TempData *tdata) override {
+        return deltax_model_steadystate(t, ie, x, xdot, xdot_old, tdata);
+    }
+
+    int froot(realtype t, N_Vector x, N_Vector dx, realtype *root, void *user_data) override {
+        return root_model_steadystate(t, x, dx, root, user_data);
+    }
+
+    int fJy(realtype t, int it, N_Vector x, TempData *tdata, const ExpData *edata, ReturnData *rdata) override {
+        return Jy_model_steadystate(t, it, x, tdata, edata, rdata);
+    }
+
+    int fJz(realtype t, int ie, N_Vector x, TempData *tdata, const ExpData *edata, ReturnData *rdata) override {
+        return Jz_model_steadystate(t, ie, x, tdata, edata, rdata);
+    }
+
+    int fJrz(realtype t, int ie, N_Vector x, TempData *tdata, const ExpData *edata, ReturnData *rdata) override {
+        return Jrz_model_steadystate(t, ie, x, tdata, edata, rdata);
+    }
+
+    int fsigma_y(realtype t, TempData *tdata) override {
+        return sigma_y_model_steadystate(t, tdata);
+    }
+
+    int fsigma_z(realtype t, int ie, TempData *tdata) override {
+        return sigma_z_model_steadystate(t, ie, tdata);
+    }
+
+    int fsxdot(int Ns, realtype t, N_Vector x, N_Vector dx, N_Vector xdot,int ip,  N_Vector sx, N_Vector sdx, N_Vector sxdot, void *user_data, N_Vector tmp1, N_Vector tmp2, N_Vector tmp3) override {
+        return sxdot_model_steadystate(Ns, t, x, dx, xdot, ip, sx, sdx, sxdot, user_data, tmp1, tmp2, tmp3);
+    }
+
+    int fsx0(N_Vector *sx0, N_Vector x, N_Vector dx, void *user_data) override {
+        return sx0_model_steadystate(sx0, x, dx, user_data);
+    }
+
+    int fsz(realtype t, int ie, N_Vector x, N_Vector *sx, TempData *tdata, ReturnData *rdata) override {
+        return sz_model_steadystate(t, ie, x, sx, tdata, rdata);
+    }
+
+    int fdeltasx(realtype t, int ie, N_Vector x, N_Vector xdot, N_Vector xdot_old, N_Vector *sx, TempData *tdata) override {
+        return deltasx_model_steadystate(t, ie, x, xdot, xdot_old, sx, tdata);
+    }
+
+    int fstau(realtype t, int ie, N_Vector x, N_Vector *sx, TempData *tdata) override {
+        return stau_model_steadystate(t, ie, x, sx, tdata);
+    }
+
+    int fsrz(realtype t, int ie, N_Vector x, N_Vector *sx, TempData *tdata, ReturnData *rdata) override {
+        return srz_model_steadystate(t, ie, x, sx, tdata, rdata);
+    }
+
+    int fdJydy(realtype t, int it, N_Vector x, TempData *tdata, const ExpData *edata, ReturnData *rdata) override {
+        return dJydy_model_steadystate(t, it, x, tdata, edata, rdata);
+    }
+
+    int fdJydsigma(realtype t, int it, N_Vector x, TempData *tdata, const ExpData *edata, ReturnData *rdata) override {
+        return dJydsigma_model_steadystate(t, it, x, tdata, edata, rdata);
+    }
+
+    int fdJzdz(realtype t, int ie, N_Vector x, TempData *tdata, const ExpData *edata, ReturnData *rdata) override {
+        return dJzdz_model_steadystate(t, ie, x, tdata, edata, rdata);
+    }
+
+    int fdJzdsigma(realtype t, int ie, N_Vector x, TempData *tdata, const ExpData *edata, ReturnData *rdata) override {
+        return dJzdsigma_model_steadystate(t, ie, x, tdata, edata, rdata);
+    }
+
+    int fdJrzdz(realtype t, int ie, N_Vector x, TempData *tdata, const ExpData *edata, ReturnData *rdata) override {
+        return dJrzdz_model_steadystate(t, ie, x, tdata, edata, rdata);
+    }
+
+    int fdJrzdsigma(realtype t, int ie, N_Vector x, TempData *tdata, const ExpData *edata, ReturnData *rdata) override {
+        return dJrzdsigma_model_steadystate(t, ie, x, tdata, edata, rdata);
+    }
+
+    int fdwdp(realtype t, N_Vector x, N_Vector dx, void *user_data) override {
+        return dwdp_model_steadystate(t, x, dx, user_data);
+    }
+
+    int fdxdotdp(realtype t, N_Vector x, N_Vector dx, void *user_data) override {
+        return dxdotdp_model_steadystate(t, x, dx, user_data);
+    }
+
+    int fdydp(realtype t, int it, N_Vector x, TempData *tdata) override {
+        return dydp_model_steadystate(t, it, x, tdata);
+    }
+
+    int fdsigma_ydp(realtype t, TempData *tdata) override {
+        return dsigma_ydp_model_steadystate(t, tdata);
+    }
+
+    int fdsigma_zdp(realtype t, int ie, TempData *tdata) override {
+        return dsigma_zdp_model_steadystate(t, ie, tdata);
+    }
+
+    int fdydx(realtype t, int it, N_Vector x, TempData *tdata) override {
+        return dydx_model_steadystate(t, it, x, tdata);
+    }
+
+    int fdzdx(realtype t, int ie, N_Vector x, TempData *tdata) override {
+        return dzdx_model_steadystate(t, ie, x, tdata);
+    }
+
+    int fdzdp(realtype t, int ie, N_Vector x, TempData *tdata) override {
+        return dzdp_model_steadystate(t, ie, x, tdata);
+    }
+
+    int fdrzdx(realtype t, int ie, N_Vector x, TempData *tdata) override {
+        return drzdx_model_steadystate(t, ie, x, tdata);
+    }
+
+    int fdrzdp(realtype t, int ie, N_Vector x, TempData *tdata) override {
+        return drzdp_model_steadystate(t, ie, x, tdata);
+    }
+
+    int fxBdot(realtype t, N_Vector x, N_Vector dx, N_Vector xB, N_Vector dxB, N_Vector xBdot, void *user_data) override {
+        return xBdot_model_steadystate(t, x, dx, xB, dxB, xBdot, user_data);
+    }
+
+    int fqBdot(realtype t, N_Vector x, N_Vector dx, N_Vector xB, N_Vector dxB, N_Vector qBdot, void *user_data) override {
+        return qBdot_model_steadystate(t, x, dx, xB, dxB, qBdot, user_data);
+    }
+
     int fJB(long int NeqBdot, realtype t, realtype cj, N_Vector x, N_Vector dx, N_Vector xB, N_Vector dxB, N_Vector xBdot, DlsMat JB, void *user_data, N_Vector tmp1B, N_Vector tmp2B, N_Vector tmp3B) override {
         return JB_model_steadystate(NeqBdot, t, cj, x, dx, xB, dxB, xBdot, JB, user_data, tmp1B, tmp2B, tmp3B);
->>>>>>> 6a3b5aec
-    }
-
-    int fJBand(long int N, long int mupper, long int mlower, realtype t, realtype cj, N_Vector x, N_Vector dx, N_Vector xdot, DlsMat J, void *user_data, N_Vector tmp1, N_Vector tmp2, N_Vector tmp3) override {
-        return JBand_model_steadystate(N, mupper, mlower, t, cj, x, dx, xdot, J, user_data, tmp1, tmp2, tmp3);
-    }
-
-<<<<<<< HEAD
-    int fJSparse(realtype t, N_Vector x, N_Vector xdot, SlsMat J, void *user_data, N_Vector tmp1, N_Vector tmp2, N_Vector tmp3) override {
-        return JSparse_model_steadystate(t, x, xdot, J, user_data, tmp1, tmp2, tmp3);
-=======
+    }
+
+    int fJvB(realtype t, N_Vector x, N_Vector dx, N_Vector xB, N_Vector dxB, N_Vector xBdot, N_Vector vB, N_Vector JvB, realtype cj, void *user_data, N_Vector tmpB1, N_Vector tmpB2) override {
+        return JvB_model_steadystate(t, x, dx, xB, dxB, xBdot, vB, JvB, cj, user_data, tmpB1, tmpB2);
+    }
+
     int fJBandB(long int NeqBdot, long int mupper, long int mlower, realtype t, realtype cj, N_Vector x, N_Vector dx, N_Vector xB, N_Vector dxB, N_Vector xBdot, DlsMat JB, void *user_data, N_Vector tmp1B, N_Vector tmp2B, N_Vector tmp3B) override {
         return JBandB_model_steadystate(NeqBdot, mupper, mlower, t, cj, x, dx, xB, dxB, xBdot, JB, user_data, tmp1B, tmp2B, tmp3B);
->>>>>>> 6a3b5aec
-    }
-
-    int fJDiag(realtype t, N_Vector JDiag, realtype cj, N_Vector x, N_Vector dx, void *user_data) override {
-        return JDiag_model_steadystate(t, JDiag, cj, x, dx, user_data);
-    }
-
-<<<<<<< HEAD
-    int fy(realtype t, int it, N_Vector x, void *user_data, ReturnData *rdata) override {
-        return y_model_steadystate(t, it, x, user_data, rdata);
-    }
-
-    int fz(realtype t, int ie, N_Vector x, TempData *tdata, ReturnData *rdata) override {
-        return z_model_steadystate(t, ie, x, tdata, rdata);
-=======
-    int fJSparse(realtype t, realtype cj, N_Vector x, N_Vector dx, N_Vector xdot, SlsMat J, void *user_data, N_Vector tmp1, N_Vector tmp2, N_Vector tmp3) override {
-        return JSparse_model_steadystate(t, cj, x, dx, xdot, J, user_data, tmp1, tmp2, tmp3);
     }
 
     int fJSparseB(realtype t, realtype cj, N_Vector x, N_Vector dx, N_Vector xB, N_Vector dxB, N_Vector xBdot, SlsMat JB, void *user_data, N_Vector tmp1B, N_Vector tmp2B, N_Vector tmp3B) override {
         return JSparseB_model_steadystate(t, cj, x, dx, xB, dxB, xBdot, JB, user_data, tmp1B, tmp2B, tmp3B);
->>>>>>> 6a3b5aec
-    }
-
-    int frz(realtype t, int ie, N_Vector x, TempData *tdata, ReturnData *rdata) override {
-        return rz_model_steadystate(t, ie, x, tdata, rdata);
-    }
-
-<<<<<<< HEAD
-    int fdeltax(realtype t, int ie, N_Vector x, N_Vector xdot, N_Vector xdot_old, TempData *tdata) override {
-        return deltax_model_steadystate(t, ie, x, xdot, xdot_old, tdata);
-    }
-
-    int froot(realtype t, N_Vector x, N_Vector dx, realtype *root, void *user_data) override {
-        return root_model_steadystate(t, x, root, user_data);
-=======
-    int fJv(realtype t, N_Vector x, N_Vector dx, N_Vector xdot, N_Vector v, N_Vector Jv, realtype cj, void *user_data, N_Vector tmp1, N_Vector tmp2) override {
-        return Jv_model_steadystate(t, x, dx, xdot, v, Jv, cj, user_data, tmp1, tmp2);
-    }
-
-    int fJvB(realtype t, N_Vector x, N_Vector dx, N_Vector xB, N_Vector dxB, N_Vector xBdot, N_Vector vB, N_Vector JvB, realtype cj, void *user_data, N_Vector tmpB1, N_Vector tmpB2) override {
-        return JvB_model_steadystate(t, x, dx, xB, dxB, xBdot, vB, JvB, cj, user_data, tmpB1, tmpB2);
->>>>>>> 6a3b5aec
-    }
-
-    int fJy(realtype t, int it, N_Vector x, TempData *tdata, const ExpData *edata, ReturnData *rdata) override {
-        return Jy_model_steadystate(t, it, x, tdata, edata, rdata);
-    }
-
-    int fJz(realtype t, int ie, N_Vector x, TempData *tdata, const ExpData *edata, ReturnData *rdata) override {
-        return Jz_model_steadystate(t, ie, x, tdata, edata, rdata);
-    }
-
-    int fJrz(realtype t, int ie, N_Vector x, TempData *tdata, const ExpData *edata, ReturnData *rdata) override {
-        return Jrz_model_steadystate(t, ie, x, tdata, edata, rdata);
-    }
-
-    int fsigma_y(realtype t, TempData *tdata) override {
-        return sigma_y_model_steadystate(t, tdata);
-    }
-
-    int fsigma_z(realtype t, int ie, TempData *tdata) override {
-        return sigma_z_model_steadystate(t, ie, tdata);
-    }
-
-    int fsxdot(int Ns, realtype t, N_Vector x, N_Vector xdot,int ip,  N_Vector sx, N_Vector sxdot, void *user_data, N_Vector tmp1, N_Vector tmp2) override {
-        return sxdot_model_steadystate(Ns, t, x, xdot, ip, sx, sxdot, user_data, tmp1, tmp2);
-    }
-
-    int fsx0(N_Vector *sx0, N_Vector x, N_Vector dx, void *user_data) override {
-        return sx0_model_steadystate(sx0, x, dx, user_data);
-    }
-
-    int fsz(realtype t, int ie, N_Vector x, N_Vector *sx, TempData *tdata, ReturnData *rdata) override {
-        return sz_model_steadystate(t, ie, x, sx, tdata, rdata);
-    }
-
-    int fdeltasx(realtype t, int ie, N_Vector x, N_Vector xdot, N_Vector xdot_old, N_Vector *sx, TempData *tdata) override {
-        return deltasx_model_steadystate(t, ie, x, xdot, xdot_old, sx, tdata);
-    }
-
-    int fstau(realtype t, int ie, N_Vector x, N_Vector *sx, TempData *tdata) override {
-        return stau_model_steadystate(t, ie, x, sx, tdata);
-    }
-
-    int fsrz(realtype t, int ie, N_Vector x, N_Vector *sx, TempData *tdata, ReturnData *rdata) override {
-        return srz_model_steadystate(t, ie, x, sx, tdata, rdata);
-    }
-
-    int fdJydy(realtype t, int it, N_Vector x, TempData *tdata, const ExpData *edata, ReturnData *rdata) override {
-        return dJydy_model_steadystate(t, it, x, tdata, edata, rdata);
-    }
-
-    int fdJydsigma(realtype t, int it, N_Vector x, TempData *tdata, const ExpData *edata, ReturnData *rdata) override {
-        return dJydsigma_model_steadystate(t, it, x, tdata, edata, rdata);
-    }
-
-    int fdJzdz(realtype t, int ie, N_Vector x, TempData *tdata, const ExpData *edata, ReturnData *rdata) override {
-        return dJzdz_model_steadystate(t, ie, x, tdata, edata, rdata);
-    }
-
-    int fdJzdsigma(realtype t, int ie, N_Vector x, TempData *tdata, const ExpData *edata, ReturnData *rdata) override {
-        return dJzdsigma_model_steadystate(t, ie, x, tdata, edata, rdata);
-    }
-
-    int fdJrzdz(realtype t, int ie, N_Vector x, TempData *tdata, const ExpData *edata, ReturnData *rdata) override {
-        return dJrzdz_model_steadystate(t, ie, x, tdata, edata, rdata);
-    }
-
-    int fdJrzdsigma(realtype t, int ie, N_Vector x, TempData *tdata, const ExpData *edata, ReturnData *rdata) override {
-        return dJrzdsigma_model_steadystate(t, ie, x, tdata, edata, rdata);
-    }
-
-    int fdwdp(realtype t, N_Vector x, N_Vector dx, void *user_data) override {
-        return dwdp_model_steadystate(t, x, dx, user_data);
-    }
-
-    int fdxdotdp(realtype t, N_Vector x, N_Vector dx, void *user_data) override {
-        return dxdotdp_model_steadystate(t, x, dx, user_data);
-    }
-
-    int fdydp(realtype t, int it, N_Vector x, TempData *tdata) override {
-        return dydp_model_steadystate(t, it, x, tdata);
-    }
-
-<<<<<<< HEAD
-    int fdsigma_ydp(realtype t, TempData *tdata) override {
-        return dsigma_ydp_model_steadystate(t, tdata);
-=======
-    int fdydx(realtype t, int it, N_Vector x, TempData *tdata) override {
-        return dydx_model_steadystate(t, it, x, tdata);
-    }
-
-    int fdzdp(realtype t, int ie, N_Vector x, TempData *tdata) override {
-        return dzdp_model_steadystate(t, ie, x, tdata);
-    }
-
-    int fdzdx(realtype t, int ie, N_Vector x, TempData *tdata) override {
-        return dzdx_model_steadystate(t, ie, x, tdata);
-    }
-
-    int fqBdot(realtype t, N_Vector x, N_Vector dx, N_Vector xB, N_Vector dxB, N_Vector qBdot, void *user_data) override {
-        return qBdot_model_steadystate(t, x, dx, xB, dxB, qBdot, user_data);
-    }
-
-    int froot(realtype t, N_Vector x, N_Vector dx, realtype *root, void *user_data) override {
-        return root_model_steadystate(t, x, dx, root, user_data);
->>>>>>> 6a3b5aec
-    }
-
-    int fdsigma_zdp(realtype t, int ie, TempData *tdata) override {
-        return dsigma_zdp_model_steadystate(t, ie, tdata);
-    }
-
-    int fdydx(realtype t, int it, N_Vector x, TempData *tdata) override {
-        return dydx_model_steadystate(t, it, x, tdata);
-    }
-
-    int fdzdx(realtype t, int ie, N_Vector x, TempData *tdata) override {
-        return dzdx_model_steadystate(t, ie, x, tdata);
-    }
-
-    int fdzdp(realtype t, int ie, N_Vector x, TempData *tdata) override {
-        return dzdp_model_steadystate(t, ie, x, tdata);
-    }
-
-    int fdrzdx(realtype t, int ie, N_Vector x, TempData *tdata) override {
-        return drzdx_model_steadystate(t, ie, x, tdata);
-    }
-
-    int fdrzdp(realtype t, int ie, N_Vector x, TempData *tdata) override {
-        return drzdp_model_steadystate(t, ie, x, tdata);
-    }
-
-<<<<<<< HEAD
-    int fxBdot(realtype t, N_Vector x, N_Vector dx, N_Vector xB, N_Vector dxB, N_Vector xBdot, void *user_data) override {
-        return xBdot_model_steadystate(t, x, xB, xBdot, user_data);
-=======
-    int fsxdot(int Ns, realtype t, N_Vector x, N_Vector dx, N_Vector xdot,int ip,  N_Vector sx, N_Vector sdx, N_Vector sxdot, void *user_data, N_Vector tmp1, N_Vector tmp2, N_Vector tmp3) override {
-        return sxdot_model_steadystate(Ns, t, x, dx, xdot, ip, sx, sdx, sxdot, user_data, tmp1, tmp2, tmp3);
->>>>>>> 6a3b5aec
-    }
-
-    int fqBdot(realtype t, N_Vector x, N_Vector xB, N_Vector qBdot, void *user_data) override {
-        return qBdot_model_steadystate(t, x, xB, qBdot, user_data);
-    }
-
-    int fJB(long int NeqBdot, realtype t, N_Vector x, N_Vector xB, N_Vector xBdot, DlsMat JB, void *user_data, N_Vector tmp1B, N_Vector tmp2B, N_Vector tmp3B) override {
-        return JB_model_steadystate(NeqBdot, t, x, xB, xBdot, JB, user_data, tmp1B, tmp2B, tmp3B);
-    }
-
-    int fJvB(N_Vector vB, N_Vector JvB, realtype t, N_Vector x, N_Vector xB, N_Vector xBdot, void *user_data, N_Vector tmpB) override {
-        return JvB_model_steadystate(vB, JvB, t, x, xB, xBdot, user_data, tmpB);
-    }
-
-<<<<<<< HEAD
-    int fJBandB(long int NeqBdot, long int mupper, long int mlower, realtype t, N_Vector x, N_Vector xB, N_Vector xBdot, DlsMat JB, void *user_data, N_Vector tmp1B, N_Vector tmp2B, N_Vector tmp3B) override {
-        return JBandB_model_steadystate(NeqBdot, mupper, mlower, t, x, xB, xBdot, JB, user_data, tmp1B, tmp2B, tmp3B);
-    }
-
-    int fJSparseB(realtype t, N_Vector x, N_Vector xB, N_Vector xBdot, SlsMat JB, void *user_data, N_Vector tmp1B, N_Vector tmp2B, N_Vector tmp3B) override {
-        return JSparseB_model_steadystate(t, x, xB, xBdot, JB, user_data, tmp1B, tmp2B, tmp3B);
-=======
-    int fxBdot(realtype t, N_Vector x, N_Vector dx, N_Vector xB, N_Vector dxB, N_Vector xBdot, void *user_data) override {
-        return xBdot_model_steadystate(t, x, dx, xB, dxB, xBdot, user_data);
-    }
-
-    int fxdot(realtype t, N_Vector x, N_Vector dx, N_Vector xdot, void *user_data) override {
-        return xdot_model_steadystate(t, x, dx, xdot, user_data);
->>>>>>> 6a3b5aec
     }
 
     int fdeltaxB(realtype t, int ie, N_Vector x, N_Vector xB, N_Vector xdot, N_Vector xdot_old, TempData *tdata) override {
