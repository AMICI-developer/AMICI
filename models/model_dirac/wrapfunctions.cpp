--- conflicted
+++ resolved
@@ -1,35 +1,4 @@
 #include "wrapfunctions.h"
-<<<<<<< HEAD
-#include <include/udata_accessors.h>
-                
-                void init_modeldims(UserData *udata){
-                   nx = 2;
-                   nxtrue = 2;
-                   ny = 1;
-                   nytrue = 1;
-                   nz = 0;
-                   nztrue = 0;
-                   ne = 1;
-                   ng = 1;
-                   nw = 0;
-                   ndwdx = 0;
-                   ndwdp = 0;
-                   nnz = 3;
-                   ubw = 0;
-                   lbw = 1;
-                }
-                int wrap_init(void *cvode_mem, N_Vector x, N_Vector dx, realtype t){
-                    return CVodeInit(cvode_mem, xdot_model_dirac, RCONST(t), x);
-                }
-                int wrap_binit(void *cvode_mem, int which, N_Vector xB, N_Vector dxB, realtype t){
-                    return CVodeInitB(cvode_mem, which, xBdot_model_dirac, RCONST(t), xB);
-                }
-                int wrap_qbinit(void *cvode_mem, int which, N_Vector qBdot){
-                    return CVodeQuadInitB(cvode_mem, which, qBdot_model_dirac, qBdot);
-                }
-                int wrap_SensInit1(void *cvode_mem, N_Vector *sx, N_Vector *sdx, void *user_data){
-=======
-
 #include <include/cvodewrap.h>
 
 UserData getUserData(){
@@ -66,207 +35,12 @@
 }
 
 int wrap_SensInit1(void *cvode_mem, N_Vector *sx, N_Vector *sdx, void *user_data){
->>>>>>> acbbb56c
                     UserData *udata = (UserData*) user_data;
     return CVodeSensInit1(cvode_mem, udata->nplist, udata->sensi_meth, sxdot_model_dirac, sx);
 }
 
 int wrap_RootInit(void *cvode_mem, void *user_data){
                     UserData *udata = (UserData*) user_data;
-<<<<<<< HEAD
-                    return CVodeRootInit(cvode_mem, 1, root_model_dirac);
-                }
-                
-                int wrap_SetDenseJacFn(void *cvode_mem){
-                    return CVDlsSetDenseJacFn(cvode_mem, J_model_dirac);
-                }
-                int wrap_SetSparseJacFn(void *cvode_mem){
-                    return CVSlsSetSparseJacFn(cvode_mem, JSparse_model_dirac);
-                }
-                int wrap_SetBandJacFn(void *cvode_mem){
-                    return CVDlsSetBandJacFn(cvode_mem, JBand_model_dirac);
-                }
-                int wrap_SetJacTimesVecFn(void *cvode_mem){
-                    return CVSpilsSetJacTimesVecFn(cvode_mem, Jv_model_dirac);
-                }
-                int wrap_SetDenseJacFnB(void *cvode_mem,int which){
-                    return CVDlsSetDenseJacFnB(cvode_mem, which, JB_model_dirac);
-                }
-                int wrap_SetSparseJacFnB(void *cvode_mem,int which){
-                    return CVSlsSetSparseJacFnB(cvode_mem, which, JSparseB_model_dirac);
-                }
-                int wrap_SetBandJacFnB(void *cvode_mem,int which){
-                    return CVDlsSetBandJacFnB(cvode_mem, which, JBandB_model_dirac);
-                }
-                int wrap_SetJacTimesVecFnB(void *cvode_mem,int which){
-                    return CVSpilsSetJacTimesVecFnB(cvode_mem, which, JvB_model_dirac);
-                }
-                int fx0(N_Vector x0, void *user_data){
-                    return x0_model_dirac(x0, user_data);
-                }
-                
-                int fdx0(N_Vector x0, N_Vector dx0, void *user_data){
-                    return(0);
-                }
-                
-                int fsx0(N_Vector *sx0, N_Vector x, N_Vector dx, void *user_data){
-                    return sx0_model_dirac(sx0, x, dx, user_data);
-                }
-                
-                int fsdx0(N_Vector *sdx0, N_Vector x, N_Vector dx, void *user_data){
-                    return(0);
-                }
-                
-                int fJ(long int N, realtype t, realtype cj, N_Vector x, N_Vector dx, N_Vector xdot, DlsMat J, void *user_data, N_Vector tmp1, N_Vector tmp2, N_Vector tmp3){
-                    return J_model_dirac(N, t, x, xdot, J, user_data, tmp1, tmp2, tmp3);
-                }
-                
-                int fJDiag(realtype t, N_Vector JDiag, N_Vector x, void *user_data){
-                    return JDiag_model_dirac(t, JDiag, x, user_data);
-                }
-                
-                int fJB(long int NeqBdot, realtype t, N_Vector x, N_Vector xB, N_Vector xBdot, DlsMat JB, void *user_data, N_Vector tmp1B, N_Vector tmp2B, N_Vector tmp3B){
-                    return JB_model_dirac(NeqBdot, t, x, xB, xBdot, JB, user_data, tmp1B, tmp2B, tmp3B);
-                }
-                
-                int froot(realtype t, N_Vector x, N_Vector dx, realtype *root, void *user_data){
-                    return root_model_dirac(t, x, root, user_data);
-                }
-                
-                int fsroot(realtype t, int ie, int *nroots, realtype *sroot, N_Vector x, N_Vector *sx, void *user_data){
-                    return sroot_model_dirac(t, ie, nroots, sroot, x, sx, user_data);
-                }
-                
-                int fs2root(realtype t, int ie, int *nroots, realtype *s2root, N_Vector x, N_Vector *sx, void *user_data){
-                    warnMsgIdAndTxt("AMICI:mex:s2root:NotAvailable","ERROR: The function s2root was called but not compiled for this model.");
-                    return(-1);
-                }
-                
-                int fstau(realtype t, int ie, realtype *stau, N_Vector x, N_Vector *sx, void *user_data){
-                    return stau_model_dirac(t, ie, stau, x, sx, user_data);
-                }
-                
-                int fy(realtype t, int it, realtype *y, N_Vector x, void *user_data){
-                    return y_model_dirac(t, it, y, x, user_data);
-                }
-                
-                int fsy(realtype t, int it, realtype *sy, realtype *dydx, realtype *dydp, N_Vector *sx, void *user_data){
-                    return sy_model_dirac(t, it, sy, dydx, dydp, sx, user_data);
-                }
-                
-                int fdydp(realtype t, int it, realtype *dydp, N_Vector x, void *user_data){
-                    return dydp_model_dirac(t, it, dydp, x, user_data);
-                }
-                
-                int fdydx(realtype t, int it, realtype *dydx, N_Vector x, void *user_data){
-                    return dydx_model_dirac(t, it, dydx, x, user_data);
-                }
-                
-                int fz(realtype t, int ie, int *nroots, realtype *z, N_Vector x, void *user_data){
-                    return z_model_dirac(t, ie, nroots, z, x, user_data);
-                }
-                
-                int fsz(realtype t, int ie, int *nroots, realtype *sz, N_Vector x, N_Vector *sx, void *user_data){
-                    return sz_model_dirac(t, ie, nroots, sz, x, sx, user_data);
-                }
-                
-                int fsz_tf(realtype t, int ie, int *nroots, realtype *sz, N_Vector x, N_Vector *sx, void *user_data){
-                    return sz_tf_model_dirac(t, ie, nroots, sz, x, sx, user_data);
-                }
-                
-                int fdzdp(realtype t, int ie, realtype *dzdp, N_Vector x, void *user_data){
-                    return dzdp_model_dirac(t, ie, dzdp, x, user_data);
-                }
-                
-                int fdzdx(realtype t, int ie, realtype *dzdx, N_Vector x, void *user_data){
-                    return dzdx_model_dirac(t, ie, dzdx, x, user_data);
-                }
-                
-                int fxdot(realtype t, N_Vector x, N_Vector dx, N_Vector xdot, void *user_data){
-                    return xdot_model_dirac(t, x, xdot, user_data);
-                }
-                
-                int fxBdot(realtype t, N_Vector x, N_Vector xB, N_Vector xBdot, void *user_data){
-                    return xBdot_model_dirac(t, x, xB, xBdot, user_data);
-                }
-                
-                int fqBdot(realtype t, N_Vector x, N_Vector xB, N_Vector qBdot, void *user_data){
-                    return qBdot_model_dirac(t, x, xB, qBdot, user_data);
-                }
-                
-                int fdxdotdp(realtype t, realtype *dxdotdp, N_Vector x, N_Vector dx, void *user_data){
-                    return dxdotdp_model_dirac(t, dxdotdp, x, dx, user_data);
-                }
-                
-                int fdeltax(realtype t, int ie, realtype *deltax, N_Vector x, N_Vector xdot, N_Vector xdot_old, void *user_data){
-                    return deltax_model_dirac(t, ie, deltax, x, xdot, xdot_old, user_data);
-                }
-                
-                int fdeltasx(realtype t, int ie, realtype *deltasx, N_Vector x, N_Vector xdot, N_Vector xdot_old, N_Vector *sx, void *user_data){
-                    return deltasx_model_dirac(t, ie, deltasx, x, xdot, xdot_old, sx, user_data);
-                }
-                
-                int fdeltaxB(realtype t, int ie, realtype *deltaxB, N_Vector x, N_Vector xB, N_Vector xdot, N_Vector xdot_old, void *user_data){
-                    return deltaxB_model_dirac(t, ie, deltaxB, x, xB, xdot, xdot_old, user_data);
-                }
-                
-                int fdeltaqB(realtype t, int ie, realtype *deltaqB, N_Vector x, N_Vector xB, N_Vector qBdot, N_Vector xdot, N_Vector xdot_old, void *user_data){
-                    return deltaqB_model_dirac(t, ie, deltaqB, x, xB, qBdot, xdot, xdot_old, user_data);
-                }
-                
-                int fsigma_y(realtype t, realtype *sigma_y, void *user_data){
-                    return sigma_y_model_dirac(t, sigma_y, user_data);
-                }
-                
-                int fdsigma_ydp(realtype t, realtype *dsigma_ydp, void *user_data){
-                    return dsigma_ydp_model_dirac(t, dsigma_ydp, user_data);
-                }
-                
-                int fsigma_z(realtype t, int ie, realtype *sigma_z, void *user_data){
-                    return sigma_z_model_dirac(t, ie, sigma_z, user_data);
-                }
-                
-                int fdsigma_zdp(realtype t, int ie, realtype *dsigma_zdp, void *user_data){
-                    return dsigma_zdp_model_dirac(t, ie, dsigma_zdp, user_data);
-                }
-                
-                int fJy(realtype t, int it, realtype *Jy, realtype *y, N_Vector x, realtype *my, realtype *sigma_y, void *user_data){
-                    return Jy_model_dirac(t, it, Jy, y, x, my, sigma_y, user_data);
-                }
-                
-                int fJz(realtype t, int ie, realtype *Jz, realtype *z, N_Vector x, realtype *mz, realtype *sigma_z, void *user_data, void *temp_data){
-                    return Jz_model_dirac(t, ie, Jz, z, x, mz, sigma_z, user_data, temp_data);
-                }
-                
-                int fdJydx(realtype t, int it, realtype *dJydx, realtype *y, N_Vector x, realtype *dydx, realtype *my, realtype *sigma_y, void *user_data){
-                    return dJydx_model_dirac(t, it, dJydx, y, x, dydx, my, sigma_y, user_data);
-                }
-                
-                int fdJydy(realtype t, int it, realtype *dJydy, realtype *y, N_Vector x, realtype *my, realtype *sigma_y, void *user_data){
-                    return dJydy_model_dirac(t, it, dJydy, y, x, my, sigma_y, user_data);
-                }
-                
-                int fdJydp(realtype t, int it, realtype *dJydp, realtype *y, N_Vector x, realtype *dydp, realtype *my, realtype *sigma_y, realtype *dsigma_ydp, void *user_data){
-                    return dJydp_model_dirac(t, it, dJydp, y, x, dydp, my, sigma_y, dsigma_ydp, user_data);
-                }
-                
-                int fdJzdx(realtype t, int ie, realtype *dJzdx, realtype *z, N_Vector x, realtype *dzdx, realtype *mz, realtype *sigma_z, void *user_data, void *temp_data){
-                    return dJzdx_model_dirac(t, ie, dJzdx, z, x, dzdx, mz, sigma_z, user_data, temp_data);
-                }
-                
-                int fdJzdp(realtype t, int ie, realtype *dJzdp, realtype *z, N_Vector x, realtype *dzdp, realtype *mz, realtype *sigma_z, realtype *dsigma_zdp, void *user_data, void *temp_data){
-                    return dJzdp_model_dirac(t, ie, dJzdp, z, x, dzdp, mz, sigma_z, dsigma_zdp, user_data, temp_data);
-                }
-                
-                int fsJy(realtype t, int it, realtype *sJy, realtype *s2Jy, realtype *dJydy, realtype *dJydp, realtype *sy, realtype *dydp, realtype *my, void *user_data){
-                    return sJy_model_dirac(t, it, sJy, s2Jy, dJydy, dJydp, sy, dydp, my, user_data);
-                }
-                
-                int fsJz(realtype t, int ie, realtype *sJz, realtype *s2Jz, realtype *dJzdz, realtype *dJzdp, realtype *sz, realtype *dzdp, realtype *mz, void *user_data, void *temp_data){
-                    return sJz_model_dirac(t, ie, sJz, s2Jz, dJzdz, dJzdp, sz, dzdp, mz, user_data, temp_data);
-                }
-                
-=======
     return CVodeRootInit(cvode_mem, 2, root_model_dirac);
 }
 
@@ -322,6 +96,10 @@
     return J_model_dirac(N, t, x, xdot, J, user_data, tmp1, tmp2, tmp3);
 }
 
+int fJDiag(realtype t, N_Vector JDiag, N_Vector x, void *user_data){
+    return JDiag_model_dirac(t, JDiag, x, user_data);
+}
+
 int fJB(long int NeqBdot, realtype t, N_Vector x, N_Vector xB, N_Vector xBdot, DlsMat JB, void *user_data, N_Vector tmp1B, N_Vector tmp2B, N_Vector tmp3B){
     return JB_model_dirac(NeqBdot, t, x, xB, xBdot, JB, user_data, tmp1B, tmp2B, tmp3B);
 }
@@ -460,5 +238,4 @@
 
 int fdJrzdsigma(realtype t, int ie, N_Vector x, void *user_data, TempData *tdata, const ExpData *edata, ReturnData *rdata){
     return dJrzdsigma_model_dirac(t, ie, x, user_data, tdata, edata, rdata);
-}
->>>>>>> acbbb56c
+}