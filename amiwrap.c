--- conflicted
+++ resolved
@@ -85,185 +85,6 @@
     setupBdone = false;
     status = workBackwardProblem(udata, tdata, rdata, edata, &status, ami_mem, &iroot, &setupBdone);
 
-<<<<<<< HEAD
-    /* fill events */
-    if (ne>0) {
-        fillEventOutput(&status, ami_mem, udata, rdata, edata, tdata);
-    }
-    
-    /********************/
-    /* BACKWARD PROBLEM */
-    /********************/
-    
-    if (nx>0) {
-        if (sensi >= 1) {
-            if(sensi_meth == AMI_ASA) {
-                if(status == 0) {
-                    setupAMIB(&status, ami_mem, udata, tdata);
-                    setupBdone = true;
-                    
-                    it = nt-2;
-                    iroot--;
-                    while (it>=0 || iroot>=0) {
-                        
-                        /* check if next timepoint is a discontinuity or a data-point */
-                        tnext = getTnext(discs, iroot, ts, it, udata);
-                        
-                        if (tnext<t) {
-                            status = AMISolveB(ami_mem, tnext, AMI_NORMAL);
-                            if (status != AMI_SUCCESS) goto freturn;
-                            
-                            /* get states only if we actually integrated */
-                            status = AMIGetB(ami_mem, which, &t, xB, dxB);
-                            if (status != AMI_SUCCESS) goto freturn;
-/* Here, the quadrature of the integrals must be changed, or the change
- should take part in AMIGetQuadB ... AMIGetQuadB */
-                            status = AMIGetQuadB(ami_mem, which, &t, xQB);
-                            if (status != AMI_SUCCESS) goto freturn;
-                        }
-                        
-                        /* handle discontinuity */
-                        
-                        if(ne>0){
-                            if(nmaxevent>0){
-                                if (tnext == discs[iroot]) {
-/* Possibly some change here ... */
-                                    handleEventB(&status, iroot, ami_mem, udata, tdata);
-                                    iroot--;
-                                }
-                            }
-                        }
-                        
-                        /* handle data-point */
-                        
-                        if (tnext == ts[it]) {
-/* Changes inside or outside? */
-                            handleDataPointB(&status, it, ami_mem, udata, rdata, tdata);
-                            it--;
-                        }
-                        
-                        /* reinit states */
-                        status = AMIReInitB(ami_mem, which, t, xB, dxB);
-                        if (status != AMI_SUCCESS) goto freturn;
-/* Maybe, but probably not, this needs to be changed */
-                        status = AMIQuadReInitB(ami_mem, which, xQB);
-                        if (status != AMI_SUCCESS) goto freturn;
-                        
-                        status = AMICalcICB(ami_mem, which, t, xB, dxB);
-                        if (status != AMI_SUCCESS) goto freturn;
-                    }
-                    
-                    /* we still need to integrate from first datapoint to tstart */
-                    if (t>tstart) {
-                        if(status == 0) {
-                            if (nx>0) {
-                                /* solve for backward problems */
-                                status = AMISolveB(ami_mem, tstart, AMI_NORMAL);
-                                if (status != AMI_SUCCESS) goto freturn;
-                                
-/* Here again, Quadrature needs a slight change, but probably inside... */
-                                status = AMIGetQuadB(ami_mem, which, &t, xQB);
-                                if (status != AMI_SUCCESS) goto freturn;
-                                status = AMIGetB(ami_mem, which, &t, xB, dxB);
-                                if (status != AMI_SUCCESS) goto freturn;
-                            }
-                        }
-                    }
-                    
-                    /* evaluate initial values */
-                    NVsx = N_VCloneVectorArray_Serial(np,x);
-                    if (NVsx == NULL) goto freturn;
-                    
-                    status = fx0(x,udata);
-                    if (status != AMI_SUCCESS) goto freturn;
-                    status = fdx0(x,dx,udata);
-                    if (status != AMI_SUCCESS) goto freturn;
-                    status = fsx0(NVsx, x, dx, udata);
-                    if (status != AMI_SUCCESS) goto freturn;
-                    
-                    if(status == 0) {
-
-/* From here ... */
-                        xB_tmp = NV_DATA_S(xB);
-                        
-                        for (ig=0; ig<ng; ig++) {
-                            if (ig==0) {
-                                for (ip=0; ip<np; ip++) {
-                                    llhS0[ig*np + ip] = 0.0;
-                                    sx_tmp = NV_DATA_S(NVsx[ip]);
-                                    for (ix = 0; ix < nxtrue; ix++) {
-                                        llhS0[ip] = llhS0[ip] + xB_tmp[ix] * sx_tmp[ix];
-                                    }
-                                }
-                            } else {
-                                for (ip=0; ip<np; ip++) {
-                                    llhS0[ig*np + ip] = 0.0;
-                                    sx_tmp = NV_DATA_S(NVsx[ip]);
-                                    for (ix = 0; ix < nxtrue; ix++) {
-                                        llhS0[ig*np + ip] = llhS0[ig*np + ip] + xB_tmp[ig*nxtrue + ix] * sx_tmp[ix] + xB_tmp[ix] * sx_tmp[ig*nxtrue + ix];
-                                    }
-                                }
-                            }
-                        }
-                        
-                        xQB_tmp = NV_DATA_S(xQB);
-                        
-                        for(ig=0; ig<ng; ig++) {
-                            for(ip=0; ip < np; ip++) {
-                                if (ig==0) {
-                                    sllhdata[ip] = - llhS0[ip] - xQB_tmp[ip];
-                                    if (ny>0) {
-                                        sllhdata[ip] -= dgdp[ip];
-                                    }
-                                    if (nz>0) {
-                                        sllhdata[ip] -= drdp[ip];
-                                    }
-                                } else {
-                                    s2llhdata[(ig-1)*np + ip] = - llhS0[ig*np + ip] - xQB_tmp[ig*np + ip];
-                                    if (ny>0) {
-                                        s2llhdata[(ig-1)*np + ip] -= dgdp[ig*np + ip];
-                                    }
-                                    if (nz>0) {
-                                        s2llhdata[(ig-1)*np + ip] -= drdp[ig*np + ip];
-                                    }
-                                }
-                            }
-                        }
-                        
-                    } else {
-                        for(ig=0; ig<ng; ig++) {
-                            for(ip=0; ip < np; ip++) {
-                                if (ig==0) {
-                                    sllhdata[ip] = mxGetNaN();
-                                } else {
-                                    s2llhdata[(ig-1)*np + ip] = mxGetNaN();
-                                }
-                            }
-                        }
-                    }
-                } else {
-                    for(ig=0; ig<ng; ig++) {
-                        for(ip=0; ip < np; ip++) {
-                            if (ig==0) {
-                                sllhdata[ip] = mxGetNaN();
-                            } else {
-                                s2llhdata[(ig-1)*np + ip] = mxGetNaN();
-                            }
-                        }
-                    }
-                }
-            }
-        }
-    }
-    
-    /* evaluate likelihood */
-    
-    *llhdata = - g[0] - r[0];
-    
-    goto freturn;
-    
-=======
->>>>>>> cfbc5cd4
 freturn:
     storeJacobianAndDerivativeInReturnData(udata, tdata, rdata);
     freeTempDataAmiMem(udata, tdata, ami_mem, setupBdone, *pstatus);
