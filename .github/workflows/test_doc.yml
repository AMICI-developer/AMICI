--- conflicted
+++ resolved
@@ -48,13 +48,10 @@
       - run: echo "::set-env name=AMICI_DIR::$(pwd)"
       - run: echo "::set-env name=SWIG::${AMICI_DIR}/ThirdParty/swig-4.0.1/install/bin/swig"
 
-<<<<<<< HEAD
       - name: Build doxygen
         run: |
           sudo scripts/downloadAndBuildDoxygen.sh
 
-=======
->>>>>>> 5bf81180
       - name: Set up Python 3.8
         uses: actions/setup-python@v2
         with:
