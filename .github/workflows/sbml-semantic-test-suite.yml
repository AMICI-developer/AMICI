--- conflicted
+++ resolved
@@ -4,10 +4,8 @@
     branches:
       - develop
       - master
-<<<<<<< HEAD
       - feature_rule_import
-=======
->>>>>>> 6360bfe1
+
   pull_request:
     branches:
       - master
