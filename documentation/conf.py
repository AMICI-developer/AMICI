--- conflicted
+++ resolved
@@ -178,7 +178,13 @@
 hoverxref_auto_ref = True
 hoverxref_roles = ['term']
 hoverxref_domains = ['py']
-<<<<<<< HEAD
+hoverxref_role_types = {
+    'hoverxref': 'tooltip',
+    'ref': 'tooltip',
+    'func': 'tooltip',
+    'mod': 'tooltip',
+    'class': 'tooltip',
+}
 
 # breathe settings
 breathe_projects = {
@@ -206,15 +212,6 @@
     "verboseBuild": False,
 }
 
-=======
-hoverxref_role_types = {
-    'hoverxref': 'tooltip',
-    'ref': 'tooltip',
-    'func': 'tooltip',
-    'mod': 'tooltip',
-    'class': 'tooltip',
-}
->>>>>>> 5bf81180
 # -- Options for HTML output -------------------------------------------------
 
 # The theme to use for HTML and HTML Help pages.  See the documentation for
