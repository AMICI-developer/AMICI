--- conflicted
+++ resolved
@@ -66,7 +66,6 @@
     )
 set(SUNDIALS_INCLUDE_DIRS "${CMAKE_SOURCE_DIR}/ThirdParty/sundials/build/include")
 
-<<<<<<< HEAD
 option(SUNDIALS_SUPERLUMT_ENABLE "Enable sundials SuperLUMT?" OFF)
 if(SUNDIALS_SUPERLUMT_ENABLE)
     set(SUNDIALS_LIBRARIES ${SUNDIALS_LIBRARIES}
@@ -78,9 +77,7 @@
         "${CMAKE_SOURCE_DIR}/ThirdParty/SuperLU_MT_3.1/SRC/")
 endif()
 
-=======
 set(GSL_LITE_INCLUDE_DIR "${CMAKE_SOURCE_DIR}/ThirdParty/gsl")
->>>>>>> 783db28d
 
 # AMICI requires BLAS, currently Intel MKL, CBLAS or MATLAB BLAS can be used.
 # The latter is not supported via CMake yet.
