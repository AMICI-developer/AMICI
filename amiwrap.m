--- conflicted
+++ resolved
@@ -109,16 +109,8 @@
         [odewrap_path,~,~]=fileparts(which('amiwrap.m'));
         movefile(fullfile(odewrap_path,'models',modelname,['simulate_' modelname '.m']),fullfile(tdir,['simulate_' modelname '.m']))
         movefile(fullfile(odewrap_path,'models',modelname,['ami_' modelname '.' mexext]),fullfile(tdir,['ami_' modelname '.' mexext]))
-<<<<<<< HEAD
-        jacfiles = {'calc_w_', 'calc_dwdp_', 'calc_dwdx_', 'eval_J_', 'eval_dxdotdp_'};
-        for jacfile = jacfiles
-            if(exist(fullfile(odewrap_path,'models',modelname,strcat(jacfile{1}, modelname, '.m')), 'file') == 2)
-                copyfile(fullfile(odewrap_path,'models',modelname,strcat(jacfile{1}, modelname, '.m')),fullfile(tdir,strcat(jacfile{1}, modelname, '.m')));
-            end
-=======
         for fun = model.mfuns
             copyfile(fullfile(odewrap_path,'models',modelname,[fun{1} '_' modelname '.m']),fullfile(tdir,[fun{1} '_' modelname '.m']))
->>>>>>> b3cf36c5
         end
         % clear .m and .mex files from memory
         switch(o2flag)
