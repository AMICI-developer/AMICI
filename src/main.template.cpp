#include <cassert>
#include <cmath>
#include <cstdio>
#include <cstdlib>
#include <cstring>

<<<<<<< HEAD
#include "wrapfunctions.h" /* model-provided functions */
#include <include/amici_interface_cpp.h> /* AMICI API */
#include <include/amici_hdf5.h>  /* AMICI HDF5 I/O functions */
=======
#include "include/amici_model_functions.h" /* model-provided functions */
#include <include/amici_hdf5.h>            /* AMICI HDF5 I/O functions */
#include <include/amici_interface_cpp.h>   /* AMICI API */
>>>>>>> 4d4ae54c
#include <include/amici_model.h>

/* This is a scaffold for a stand-alone AMICI simulation executable
 * demonstrating
 * use of the AMICI C++ API.
 *
 * This program reads AMICI options from an HDF5 file, prints some results
 * and writes additional results to an HDF5 file. The name of the HDF5 file
 * is expected as single command line argument.
 *
 * An initial HDF5 file with the required fields can be generated using MATLAB
 * by adding the following lines
 * at the end of simulate_${MODEL_NAME}.m file just before the final "end":
 *
 *    %% Write data that is passed to AMICI to HDF5
 *    hdffile = fullfile(pwd, 'mydata.h5');
 *    structToHDF5Attribute(hdffile, '/options', options_ami);
 *    h5writeatt(hdffile, '/options', 'ts', tout);
 *    h5writeatt(hdffile, '/options', 'nt', numel(tout));
 *    h5writeatt(hdffile, '/options', 'theta', theta);
 *    h5writeatt(hdffile, '/options', 'kappa', kappa);
 *    if(~isempty(data))
 *      structToHDF5Attribute(hdffile, '/data', data);
 *    end
 *
 * ... and then running a simulation from MATLAB as usual.
 *
 * Default UserData settings can be written to an HDF5 file with:
 *     structToHDF5Attribute('test.h5', '/options', amioption())
 */

// Function prototypes
void processReturnData(ReturnData *rdata, UserData *udata, Model *model);
void printReturnData(ReturnData *rdata, UserData *udata, Model *model);

int main(int argc, char **argv) {
    // HDF5 file to read and write data (full path)
    const char *hdffile;

    // Check command line arguments
    if (argc != 2) {
        fprintf(stderr, "Error: must provide HDF5 input file as first and only "
                        "argument.\n");
        return 1;
    } else {
        hdffile = argv[1];
    }

    Model *model = getModel();

    // Read UserData (AMICI settings and model parameters) from HDF5 file
    UserData *udata =
        AMI_HDF5_readSimulationUserDataFromFileName(hdffile, "/options", model);
    if (udata == NULL) {
        return 1;
    }

    // Read ExpData (experimental data for model) from HDF5 file
    ExpData *edata =
        AMI_HDF5_readSimulationExpData(hdffile, udata, "/data", model);

    // Run the simulation
    ReturnData *rdata = getSimulationResults(model, udata, edata);
    if (rdata == NULL) {
        if (edata)
            delete edata;
        if (udata)
            delete udata;
        return 1;
    }

    // Do something with the simulation results
    processReturnData(rdata, udata, model);

    // Save simulation results to HDF5 file
    AMI_HDF5_writeReturnData(rdata, udata, hdffile, "/solution");

    // Free memory
    delete model;
    if (edata)
        delete edata;
    if (udata)
        delete udata;
    if (rdata)
        delete rdata;

    return 0;
}

void processReturnData(ReturnData *rdata, UserData *udata, Model *model) {
    // show some the simulation results
    printReturnData(rdata, udata, model);
}

void printReturnData(ReturnData *rdata, UserData *udata, Model *model) {
    // Print of some the simulation results

    printf("Timepoints (tsdata): ");
    printArray(rdata->ts, udata->nt);

    printf("\n\nStates (xdata):\n");
    for (int i = 0; i < model->nx; ++i) {
        for (int j = 0; j < udata->nt; ++j)
            printf("%e\t", rdata->x[j + udata->nt * i]);
        printf("\n");
    }

    printf("\nObservables (ydata):\n");
    for (int i = 0; i < model->ny; ++i) {
        for (int j = 0; j < udata->nt; ++j)
            printf("%e\t", rdata->y[j + udata->nt * i]);
        printf("\n");
    }

    printf("\n\ndx/dt (xdotdata):\n");
    for (int i = 0; i < model->nx; ++i)
        printf("%e\t", rdata->xdot[i]);

    //    printf("\nJacobian (jdata)\n");
    //    for(int i = 0; i < nx; ++i) {
    //        for(int j = 0; j < nx; ++j)
    //            printf("%e\t", rdata->J[i + nx * j]);
    //        printf("\n");
    //    }

    printf("\nnumsteps: \t\t");
    printfArray(rdata->numsteps, udata->nt, "%.0f ");

    printf("\nnumrhsevalsdata: \t");
    printfArray(rdata->numrhsevals, udata->nt, "%.0f ");

    printf("\norder: \t\t");
    printfArray(rdata->order, udata->nt, "%.0f ");

    printf("\n");
    printf("Loglikelihood (llh): %e\n", *rdata->llh);
}<|MERGE_RESOLUTION|>--- conflicted
+++ resolved
@@ -4,15 +4,9 @@
 #include <cstdlib>
 #include <cstring>
 
-<<<<<<< HEAD
-#include "wrapfunctions.h" /* model-provided functions */
-#include <include/amici_interface_cpp.h> /* AMICI API */
-#include <include/amici_hdf5.h>  /* AMICI HDF5 I/O functions */
-=======
-#include "include/amici_model_functions.h" /* model-provided functions */
+#include "wrapfunctions.h"                 /* model-provided functions */
 #include <include/amici_hdf5.h>            /* AMICI HDF5 I/O functions */
 #include <include/amici_interface_cpp.h>   /* AMICI API */
->>>>>>> 4d4ae54c
 #include <include/amici_model.h>
 
 /* This is a scaffold for a stand-alone AMICI simulation executable
