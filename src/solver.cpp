--- conflicted
+++ resolved
@@ -71,12 +71,8 @@
 
     rootInit(model->ne);
 
-<<<<<<< HEAD
     initializeLinearSolver(model, x);
     initializeNonLinearSolver(x);
-=======
-    initializeLinearSolver(model);
->>>>>>> 5338b0a7
 
     if (computeSensitivities) {
         auto plist = model->getParameterList();
@@ -131,12 +127,8 @@
     /* Number of maximal internal steps */
     setMaxNumStepsB(bwd->getwhich(), (maxstepsB == 0) ? maxsteps * 100 : maxstepsB);
 
-<<<<<<< HEAD
     initializeLinearSolverB(model, xB, bwd->getwhich());
     initializeNonLinearSolverB(xB, bwd->getwhich());
-=======
-    initializeLinearSolverB(model, bwd->getwhich());
->>>>>>> 5338b0a7
 
     /* Initialise quadrature calculation */
     qbinit(bwd->getwhich(), bwd->getxQBptr());
@@ -223,7 +215,6 @@
 void Solver::initializeLinearSolver(const Model *model, AmiVector *x) {
     switch (linsol) {
 
-<<<<<<< HEAD
     /* DIRECT SOLVERS */
 
     case LinearSolver::dense:
@@ -279,71 +270,6 @@
 
     default:
         throw AmiException("Invalid choice of solver: %d", static_cast<int>(linsol));
-=======
-            /* DIRECT SOLVERS */
-
-        case LinearSolver::dense:
-            dense(model->nx_solver);
-            setDenseJacFn();
-            break;
-
-        case LinearSolver::band:
-            band(model->nx_solver, model->ubw, model->lbw);
-            setBandJacFn();
-            break;
-
-        case LinearSolver::LAPACKDense:
-            throw AmiException("Solver currently not supported!");
-            /* status = CVLapackDense(ami_mem, nx_solver);
-             if (status != AMICI_SUCCESS) return;
-
-             status = SetDenseJacFn(ami_mem);
-             if (status != AMICI_SUCCESS) return;
-             */
-
-        case LinearSolver::LAPACKBand:
-            throw AmiException("Solver currently not supported!");
-            /* status = CVLapackBand(ami_mem, nx_solver);
-             if (status != AMICI_SUCCESS) return;
-
-             status = SetBandJacFn(ami_mem);
-             if (status != AMICI_SUCCESS) return;
-             */
-
-        case LinearSolver::diag:
-            diag();
-            break;
-
-
-            /* ITERATIVE SOLVERS */
-
-        case LinearSolver::SPGMR:
-            spgmr(PREC_NONE, CVSPILS_MAXL);
-            setJacTimesVecFn();
-            break;
-
-        case LinearSolver::SPBCG:
-            spbcg(PREC_NONE, CVSPILS_MAXL);
-            setJacTimesVecFn();
-            break;
-
-        case LinearSolver::SPTFQMR:
-            sptfqmr(PREC_NONE, CVSPILS_MAXL);
-            setJacTimesVecFn();
-            break;
-
-            /* SPARSE SOLVERS */
-
-        case LinearSolver::KLU:
-            klu(model->nx_solver, model->nnz, CSC_MAT);
-            setSparseJacFn();
-            kluSetOrdering((int) getStateOrdering());
-            break;
-
-        default:
-            throw AmiException("Invalid choice of solver!");
->>>>>>> 5338b0a7
-
     }
 }
 
@@ -365,7 +291,6 @@
 
 void Solver::initializeLinearSolverB(const Model *model, AmiVector *xB, const int which) {
     switch (linsol) {
-<<<<<<< HEAD
     /* DIRECT SOLVERS */
     case LinearSolver::dense:
         linearSolverB = std::make_unique<SUNLinSolDense>(*xB);
@@ -420,77 +345,6 @@
 
     default:
         throw AmiException("Invalid choice of solver: %d", static_cast<int>(linsol));
-=======
-
-            /* DIRECT SOLVERS */
-
-        case LinearSolver::dense:
-            denseB(which, model->nx_solver);
-            setDenseJacFnB(which);
-            break;
-
-        case LinearSolver::band:
-            bandB(which, model->nx_solver, model->ubw, model->lbw);
-            setBandJacFnB(which);
-            break;
-
-        case LinearSolver::LAPACKDense:
-
-            /* #if SUNDIALS_BLAS_LAPACK
-             status = CVLapackDenseB(ami_mem, bwd->getwhich(), nx_solver);
-             if (status != AMICI_SUCCESS) return;
-
-             status = SetDenseJacFnB(ami_mem, bwd->getwhich());
-             if (status != AMICI_SUCCESS) return;
-             #else*/
-            throw AmiException("Solver currently not supported!");
-            /* #endif*/
-
-        case LinearSolver::LAPACKBand:
-
-            /* #if SUNDIALS_BLAS_LAPACK
-             status = CVLapackBandB(ami_mem, bwd->getwhich(), nx_solver, ubw, lbw);
-             if (status != AMICI_SUCCESS) return;
-
-             status = SetBandJacFnB(ami_mem, bwd->getwhich());
-             if (status != AMICI_SUCCESS) return;
-             #else*/
-            throw AmiException("Solver currently not supported!");
-            /* #endif*/
-
-        case LinearSolver::diag:
-            diagB(which);
-            setDenseJacFnB(which);
-            break;
-
-            /* ITERATIVE SOLVERS */
-
-        case LinearSolver::SPGMR:
-            spgmrB(which, PREC_NONE, CVSPILS_MAXL);
-            setJacTimesVecFnB(which);
-            break;
-
-        case LinearSolver::SPBCG:
-            spbcgB(which, PREC_NONE, CVSPILS_MAXL);
-            setJacTimesVecFnB(which);
-            break;
-
-        case LinearSolver::SPTFQMR:
-            sptfqmrB(which, PREC_NONE, CVSPILS_MAXL);
-            setJacTimesVecFnB(which);
-            break;
-
-            /* SPARSE SOLVERS */
-
-        case LinearSolver::KLU:
-            kluB(which, model->nx_solver, model->nnz, CSC_MAT);
-            setSparseJacFnB(which);
-            kluSetOrderingB(which, (int) getStateOrdering());
-            break;
-
-        default:
-            throw AmiException("Invalid local Solver!");
->>>>>>> 5338b0a7
     }
 }
 
