#include "amici/steadystateproblem.h"
#include "amici/defines.h"
#include "amici/model.h"
#include "amici/solver.h"
#include "amici/solver_cvodes.h"
#include "amici/edata.h"
#include "amici/forwardproblem.h"
#include "amici/newton_solver.h"
#include "amici/misc.h"

#include <cmath>
#include <cstring>
#include <ctime>
#include <sundials/sundials_dense.h>
#include <memory>
#include <cvodes/cvodes.h>

namespace amici {

SteadystateProblem::SteadystateProblem(const Solver &solver, const Model &model)
    : delta(model.nx_solver), ewt(model.nx_solver),
      rel_x_newton(model.nx_solver), x_newton(model.nx_solver),
      x(model.nx_solver), x_old(model.nx_solver), dx(model.nx_solver),
      xdot(model.nx_solver), xdot_old(model.nx_solver),
      sx(model.nx_solver, model.nplist()), sdx(model.nx_solver, model.nplist()),
<<<<<<< HEAD
      dJydx(model.nJ * model.nx_solver * model.nt(), 0.0), numsteps(3, 0),
      steady_state_status(3, SteadyStateStatus::not_run) {
=======
      xB(model.nJ * model.nx_solver), xQB(model.nplist()),
      dJydx(model.nJ * model.nx_solver * model.nt(), 0.0), numsteps(3, 0) {
>>>>>>> 6ee291fb
          /* maxSteps must be adapted if iterative linear solvers are used */
          if (solver.getLinearSolver() == LinearSolver::SPBCG) {
              maxSteps = solver.getNewtonMaxSteps();
              numlinsteps.resize(2 * maxSteps, 0);
          }
      }

void SteadystateProblem::workSteadyStateProblem(Solver *solver, Model *model,
                                                int it) {

<<<<<<< HEAD
    /* process solver handling for pre- or postequilibration */
=======
    clock_t starttime;
    starttime = clock();

>>>>>>> 6ee291fb
    if (it == -1) {
        /* solver was not run before, set up everything */
        model->initialize(x, dx, sx, sdx,
                          solver->getSensitivityOrder() >=
                              SensitivityOrder::first);
        t = model->t0();
        solver->setup(t, model, x, dx, sx, sdx);
    } else {
        /* solver was run before, extract current state from solver */
        solver->writeSolution(&t, x, dx, sx);
    }
    
    /* create a Newton solver obejct */
    auto newtonSolver = NewtonSolver::getSolver(&t, &x, *solver, model);

<<<<<<< HEAD
    /* Compute steady state and get the computation time */
    clock_t starttime = clock();
    findSteadyState(solver, newtonSolver.get(), model, it);
    cpu_time = (double)((clock() - starttime) * 1000) / CLOCKS_PER_SEC;

    /* Check whether state sensis still need to be computed */
    if (processSensitivityLogic(model)) {
=======
    newton_status = NewtonStatus::failed;
    try {
        /* First, try to do Newton steps */
        applyNewtonsMethod(model, newtonSolver.get(), NewtonStatus::newt);
        newton_status = NewtonStatus::newt;
        if (maxSteps > 0)
            std::copy_n(newtonSolver->getNumLinSteps().begin(),
                        maxSteps, numlinsteps.begin());
    } catch (NewtonFailure const &) {
        if (maxSteps > 0)
            std::copy_n(newtonSolver->getNumLinSteps().begin(),
                        maxSteps, numlinsteps.begin());
        try {
            /* Newton solver did not work, so try a simulation */
            if (it < 1) /* No previous time point computed, set t = t0 */
                t = model->t0();
            else /* Carry on simulating from last point */
                t = model->getTimepoint(it - 1);
            if (it == -1 ||
                solver->getSensitivityMethod() == SensitivityMethod::adjoint) {
                /* Preeq or adjoint+posteq? Create new CVode object for sim */
                bool integrateFSA = model->getSteadyStateSensitivityMode() ==
                    SteadyStateSensitivityMode::simulationFSA && it == -1 &&
                    solver->getSensitivityMethod() != SensitivityMethod::none &&
                    solver->getSensitivityOrder() != SensitivityOrder::none;
                auto newtonSimSolver =
                    createSteadystateSimSolver(solver, model, integrateFSA);
                getSteadystateSimulation(newtonSimSolver.get(), model);
            } else {
                /* Solver was already created, use this one */
                getSteadystateSimulation(solver, model);
            }
            newton_status = NewtonStatus::newt_sim;
        } catch (AmiException const &) {
            /* may be integration failure from AmiSolve, so NewtonFailure
               won't do for all cases */
            try {
                applyNewtonsMethod(model, newtonSolver.get(),
                                   NewtonStatus::newt_sim_newt);
                newton_status = NewtonStatus::newt_sim_newt;
                if (maxSteps > 0)
                    std::copy_n(newtonSolver->getNumLinSteps().begin(),
                                maxSteps, &numlinsteps.at(maxSteps));
            } catch (NewtonFailure const &ex3) {
                if (maxSteps > 0)
                    std::copy_n(newtonSolver->getNumLinSteps().begin(),
                                maxSteps, &numlinsteps.at(maxSteps));
                /* No steady state could be inferred. Store simulation state */
                storeSimulationState(model, solver->getSensitivityOrder() >=
                                     SensitivityOrder::first);
                /* Throw error message according to final error */
                switch (ex3.error_code) {
                    case AMICI_TOO_MUCH_WORK:
                        throw AmiException("Steady state computation failed "
                            "due to not converging within the allowed maximum "
                            "number of iterations");
                    case AMICI_SINGULAR_JACOBIAN:
                        throw NewtonFailure(ex3.error_code, "Steady state "
                            "backward computation failed due to unsuccessful "
                            "factorization of RHS Jacobian. ");
                    default:
                        throw AmiException("Steady state computation failed.");
                }
            }
        }
    }
    cpu_time = (double)((clock() - starttime) * 1000) / CLOCKS_PER_SEC;

    /* We need to check whether we still need to compute sensitivities.
       These boolean operation could be simplified, but here, clarity
       is more important than code reduction. */
    bool forwardSensisAlreadyComputed =
        solver->getSensitivityOrder() >= SensitivityOrder::first &&
        newton_status == NewtonStatus::newt_sim &&
        model->getSteadyStateSensitivityMode() ==
        SteadyStateSensitivityMode::simulationFSA;
    bool needForwardSensisPosteq = !forwardSensisAlreadyComputed &&
        solver->getSensitivityOrder() >= SensitivityOrder::first &&
        solver->getSensitivityMethod() == SensitivityMethod::forward &&
        it > -1;
    bool needForwardSensisPreeq = !forwardSensisAlreadyComputed &&
        solver->getSensitivityOrder() >= SensitivityOrder::first &&
        it == -1;
    bool needForwardSensis = needForwardSensisPreeq || needForwardSensisPosteq;

    if (needForwardSensis) {
>>>>>>> 6ee291fb
        try {
            /* this might still fail, if the Jacobian is singular and
             simulation did not find a steady state */
            newtonSolver->computeNewtonSensis(sx);
        } catch (NewtonFailure const &) {
            /* No steady state could be inferred. Store simulation state */
            storeSimulationState(model, solver->getSensitivityOrder() >=
                                 SensitivityOrder::first);
            throw AmiException("Steady state sensitvitiy computation failed due "
                               "to unsuccessful factorization of RHS Jacobian");
        }
    }

    /* Get output of steady state solver, write it to x0 and reset time
     if necessary */
    storeSimulationState(model,
                         needForwardSensis || forwardSensisAlreadyComputed);
}

void SteadystateProblem::workSteadyStateBackwardProblem(Solver *solver,
                                                        Model *model) {
    auto newtonSolver = NewtonSolver::getSolver(&t, &x, *solver, model);

    /* get the run time */
    clock_t starttime;
    starttime = clock();

    try {
        newtonSolver->prepareLinearSystemB(0, -1);
        newtonSolver->solveLinearSystem(xB);
    } catch (NewtonFailure const &ex) {
        if (ex.error_code == AMICI_SINGULAR_JACOBIAN)
            throw NewtonFailure(ex.error_code, "Steady state backward "
                                "computation failed due to unsuccessful "
                                "factorization of RHS Jacobian. ");
        throw NewtonFailure(ex.error_code, "Steady state backward "
                            "computation failed. ");
    }

    /* Compute the inner product v*dxotdp */
    if (model->pythonGenerated) {
        const auto& plist = model->getParameterList();
        if (model->ndxdotdp_explicit > 0)
            model->dxdotdp_explicit.multiply(xQB.getNVector(),
                                             xB.getNVector(), plist, true);
        if (model->ndxdotdp_implicit > 0)
            model->dxdotdp_implicit.multiply(xQB.getNVector(),
                                             xB.getNVector(), plist, true);
    } else {
        for (int ip=0; ip<model->nplist(); ++ip)
            xQB[ip] = N_VDotProd(xB.getNVector(),
                                 model->dxdotdp.getNVector(ip));
    }
    cpu_timeB = (double)((clock() - starttime) * 1000) / CLOCKS_PER_SEC;
}

void SteadystateProblem::findSteadyState(Solver *solver,
                                         NewtonSolver *newtonSolver,
                                         Model *model, int it) {
    /* First, try to run the Newton solver */
    findSteadyStateByNewtonsMethod(newtonSolver, model, false);

    /* Newton solver didn't work, so try to simulate to steady state */
    if (!checkSteadyStateSuccess())
        findSteadyStateBySimulation(solver, model, it);

    /* Simulation didn't work, retry the Newton solver from last sim state. */
    if (!checkSteadyStateSuccess())
        findSteadyStateByNewtonsMethod(newtonSolver, model, true);

    /* Nothing worked, throw an as informative error as possible */
    if (!checkSteadyStateSuccess())
        handleSteadyStateComputationFailure(solver, model);
}

void SteadystateProblem::findSteadyStateByNewtonsMethod(NewtonSolver *newtonSolver,
                                                        Model *model,
                                                        bool newton_retry) {
    try {
        applyNewtonsMethod(model, newtonSolver, newton_retry);
        if (newton_retry)
            steady_state_status[2] = SteadyStateStatus::success;
        else
            steady_state_status[0] = SteadyStateStatus::success;
    } catch (NewtonFailure const &ex) {
        /* nothing to be done */
        switch (ex.error_code) {
            case AMICI_TOO_MUCH_WORK:
                steady_state_status[0] = SteadyStateStatus::failed_convergence;
                break;
            case AMICI_SINGULAR_JACOBIAN:
                steady_state_status[0] = SteadyStateStatus::failed_factorization;
                break;
            case AMICI_DAMPING_FACTOR_ERROR:
                steady_state_status[0] = SteadyStateStatus::failed_damping;
                break;
            default:
                steady_state_status[0] = SteadyStateStatus::failed;
        }
    }

    /* copy number of linear steps used */
    if (maxSteps > 0)
        std::copy_n(newtonSolver->getNumLinSteps().begin(),
                    maxSteps, numlinsteps.begin());
}

void SteadystateProblem::findSteadyStateBySimulation(Solver *solver,
                                                     Model *model,
                                                     int it) {
    /* set starting timepoint for the simulation solver */
    if (it < 1) /* No previous time point computed, set t = t0 */
        t = model->t0();
    else /* Carry on simulating from last point */
        t = model->getTimepoint(it - 1);

    try {
        if (it < 0) {
            /* Preequilibration? -> Create a new CVode object for sim */
            auto newtonSimSolver = createSteadystateSimSolver(solver, model);
            getSteadystateSimulation(newtonSimSolver.get(), model);
        } else {
            /* Solver was already created, use this one */
            getSteadystateSimulation(solver, model);
        }
        steady_state_status[1] = SteadyStateStatus::success;
    } catch (NewtonFailure const &ex) {
        if (ex.error_code == AMICI_TOO_MUCH_WORK) {
            steady_state_status[1] = SteadyStateStatus::failed_convergence;
        } else {
            steady_state_status[1] = SteadyStateStatus::failed;
        }
    } catch (AmiException const &) {
        steady_state_status[1] = SteadyStateStatus::failed;
    }
}

void SteadystateProblem::handleSteadyStateComputationFailure(Solver *solver,
                                                             Model *model) {
    /* No steady state could be inferred. Store simulation state */
    storeSimulationState(model, solver->getSensitivityOrder() >=
                         SensitivityOrder::first);

    /* Throw error message according to error codes */
    std::string error_string = "Steady state computation failed. "
                               "First run of Newton solver failed";
    error_string = write_error_string(error_string, steady_state_status[0]);
    error_string.append(" Simulation to steady state failed");
    error_string = write_error_string(error_string, steady_state_status[1]);
    error_string.append(" Second run of Newton solver failed");
    error_string = write_error_string(error_string, steady_state_status[2]);

    throw AmiException(error_string.c_str());
}

std::string SteadystateProblem::write_error_string(std::string error_string,
                                                   SteadyStateStatus status) {
    /* write error message according to steady state status */
    switch (status) {
        case SteadyStateStatus::failed_damping:
            break;
            error_string.append(": Damping factor reached lower bound.");
        case SteadyStateStatus::failed_factorization:
            error_string.append(": RHS could not be factorized.");
        case SteadyStateStatus::failed_convergence:
            break;
            error_string.append(": No convergence was achieved.");
        case SteadyStateStatus::failed:
            error_string.append(".");
            break;
        default:
            break;
    }
    return error_string;
}


bool SteadystateProblem::processSensitivityLogic(Model *model) {
    /* NB: Currently, this logic processing is still "simple".
           However, it will become more involved once adjoint
           sensitivities are implemented */

    /* We want to solve the linear system if newtonOnly was used... */
    bool needStateSenis = model->getSteadyStateSensitivityMode() ==
        SteadyStateSensitivityMode::newtonOnly;
    /* ... or if Newton's method found the steady state */
    needStateSenis = needStateSenis ||
        steady_state_status[0] == SteadyStateStatus::success ||
        steady_state_status[2] == SteadyStateStatus::success;
    return needStateSenis;
}

realtype SteadystateProblem::getWrmsNorm(const AmiVector &x,
                                         const AmiVector &xdot,
                                         realtype atol,
                                         realtype rtol) {
    N_VAbs(x.getNVector(), ewt.getNVector());
    N_VScale(rtol, ewt.getNVector(), ewt.getNVector());
    N_VAddConst(ewt.getNVector(), atol, ewt.getNVector());
    N_VInv(ewt.getNVector(), ewt.getNVector());
    return N_VWrmsNorm(xdot.getNVector(), ewt.getNVector());
}

bool SteadystateProblem::checkConvergence(const Solver *solver, Model *model) {
    /* get RHS and compute weighted error norm */
    model->fxdot(t, x, dx, xdot);
    wrms = getWrmsNorm(x, xdot, solver->getAbsoluteToleranceSteadyState(),
                       solver->getRelativeToleranceSteadyState());
    bool converged = wrms < RCONST(1.0);

    /* If we also integrate forward sensis, we need to also check those:
       Check if: sensis enabled && steadyStateSensiMode == simulation
     */
    bool checkForwardSensis =
        solver->getSensitivityOrder() > SensitivityOrder::none &&
        model->getSteadyStateSensitivityMode() ==
            SteadyStateSensitivityMode::simulationFSA;

    /* get RHS of sensitivities and compute weighted error norm */
    if (checkForwardSensis) {
        for (int ip = 0; ip < model->nplist(); ++ip) {
            if (converged) {
                sx = solver->getStateSensitivity(t);
                model->fsxdot(t, x, dx, ip, sx[ip], dx, xdot);
                wrms = getWrmsNorm(
                    x, xdot, solver->getAbsoluteToleranceSteadyStateSensi(),
                    solver->getRelativeToleranceSteadyStateSensi());
                converged = wrms < RCONST(1.0);
            }
        }
    }
    return converged;
}

bool SteadystateProblem::checkSteadyStateSuccess() {
    /* Did one of the attempts yield s steady state? */
    if (steady_state_status[0] == SteadyStateStatus::success ||
        steady_state_status[1] == SteadyStateStatus::success ||
        steady_state_status[2] == SteadyStateStatus::success) {
        return true;
    } else {
        return false;
    }
}

void SteadystateProblem::applyNewtonsMethod(Model *model,
                                            NewtonSolver *newtonSolver,
                                            bool newton_retry) {
    int i_newtonstep = 0;
    int ix = 0;
    double gamma = 1.0;
    bool compNewStep = true;

    /* initialize output of linear solver for Newton step */
    delta.reset();

    model->fxdot(t, x, dx,xdot);

    /* Check for relative error, but make sure not to divide by 0!
        Ensure positivity of the state */
    x_newton = x;
    x_old = x;
    xdot_old = xdot;

    wrms = getWrmsNorm(x_newton, xdot, newtonSolver->atol, newtonSolver->rtol);
    bool converged = wrms < RCONST(1.0);
    while (!converged && i_newtonstep < newtonSolver->maxsteps) {

        /* If Newton steps are necessary, compute the inital search direction */
        if (compNewStep) {
            try {
                delta = xdot;
                newtonSolver->getStep(newton_retry ? 2 : 1, i_newtonstep, delta);
            } catch (NewtonFailure const &) {
                numsteps.at(newton_retry ? 2 : 0) = i_newtonstep;
                throw;
            }
        }

        /* Try a full, undamped Newton step */
        N_VLinearSum(1.0, x_old.getNVector(), gamma, delta.getNVector(),
                     x.getNVector());

        /* Compute new xdot and residuals */
        model->fxdot(t, x, dx, xdot);
        realtype wrms_tmp = getWrmsNorm(x_newton, xdot, newtonSolver->atol,
                                        newtonSolver->rtol);

        if (wrms_tmp < wrms) {
            /* If new residuals are smaller than old ones, update state */
            wrms = wrms_tmp;
            x_old = x;
            xdot_old = xdot;
            /* New linear solve due to new state */
            compNewStep = true;
            /* Check residuals vs tolerances */
            converged = wrms < RCONST(1.0);

            if (converged) {
                /* Ensure positivity of the found state and recheck if
                   the convergence still holds */
                bool recheck_convergence = false;
                for (ix = 0; ix < model->nx_solver; ix++) {
                    if (x[ix] < 0.0) {
                        x[ix] = 0.0;
                        recheck_convergence = true;
                    }
                }
                if (recheck_convergence) {
                  model->fxdot(t, x, dx, xdot);
                  wrms = getWrmsNorm(x_newton, xdot, newtonSolver->atol, newtonSolver->rtol);
                  converged = wrms < RCONST(1.0);
                }
            } else if (newtonSolver->dampingFactorMode==NewtonDampingFactorMode::on) {
                /* increase dampening factor (superfluous, if converged) */
                gamma = fmin(1.0, 2.0 * gamma);
            }
        } else if (newtonSolver->dampingFactorMode==NewtonDampingFactorMode::on) {
            /* Reduce dampening factor and raise an error when becomes too small */
            gamma = gamma / 4.0;
            if (gamma < newtonSolver->dampingFactorLowerBound)
              throw NewtonFailure(AMICI_CONV_FAILURE,
                                  "Newton solver failed: the damping factor "
                                  "reached its lower bound");

            /* No new linear solve, only try new dampening */
            compNewStep = false;
        }
        /* increase step counter */
        i_newtonstep++;
    }

    /* Set return values */
    numsteps.at(newton_retry ? 2 : 0) = i_newtonstep;
    if (!converged)
        throw NewtonFailure(AMICI_TOO_MUCH_WORK, "applyNewtonsMethod");
}

void SteadystateProblem::getSteadystateSimulation(Solver *solver,
                                                  Model *model)
{
    /* Loop over steps and check for convergence */
    bool converged = checkConvergence(solver, model);
    int sim_steps = 0;
    /* If flag for forward sensitivity computation by simulation is not set,
     disable forward sensitivity integration. Sensitivities will be combputed
     by newonSolver->computeNewtonSensis then */
    if (model->getSteadyStateSensitivityMode() ==
        SteadyStateSensitivityMode::newtonOnly)
        solver->switchForwardSensisOff();

    while (!converged) {
        /* One step of ODE integration
         reason for tout specification:
         max with 1 ensures correct direction (any positive value would do)
         multiplication with 10 ensures nonzero difference and should ensure
         stable computation value is not important for AMICI_ONE_STEP mode,
         only direction w.r.t. current t
         */
        solver->step(std::max(t, 1.0) * 10);
        solver->writeSolution(&t, x, dx, sx);

        /* Check for convergence */
        converged = checkConvergence(solver, model);
        /* increase counter, check for maxsteps */
        sim_steps++;
        if (sim_steps >= solver->getMaxSteps() && !converged) {
            numsteps.at(1) = sim_steps;
            throw NewtonFailure(AMICI_TOO_MUCH_WORK,
                                "exceeded maximum number of steps");
        }
        if (t >= 1e100 && !converged) {
            numsteps.at(1) = sim_steps;
            throw NewtonFailure(AMICI_TOO_MUCH_WORK,
                                "simulated beyond t=1e100 without convergence");
        }
    }
    numsteps.at(1) = sim_steps;
    if (solver->getSensitivityOrder() > SensitivityOrder::none &&
        model->getSteadyStateSensitivityMode() ==
        SteadyStateSensitivityMode::simulationFSA)
        sx = solver->getStateSensitivity(t);
}

std::unique_ptr<Solver> SteadystateProblem::createSteadystateSimSolver(
        const Solver *solver, Model *model, bool integrateForwardSensis) const
{
    /* Create new CVode solver object */
    auto sim_solver = std::unique_ptr<Solver>(solver->clone());

    switch (solver->getLinearSolver()) {
        case LinearSolver::dense:
            break;
        case LinearSolver::KLU:
            break;
        default:
            throw NewtonFailure(AMICI_NOT_IMPLEMENTED,
                                "invalid solver for steadystate simulation");
    }
    /* do we need sensitivities? */
    if (integrateForwardSensis) {
        // need forward to compute sx0
        sim_solver->setSensitivityMethod(SensitivityMethod::forward);
    } else {
        sim_solver->setSensitivityMethod(SensitivityMethod::none);
        sim_solver->setSensitivityOrder(SensitivityOrder::none);
    }
    /* use x and sx as dummies for dx and sdx
     (they wont get touched in a CVodeSolver) */
    sim_solver->setup(model->t0(), model, x, x, sx, sx);

    return sim_solver;
}

void SteadystateProblem::getAdjointUpdates(Model &model,
                                           const ExpData &edata) {
    xB.reset();
    for (int it=0; it < model.nt(); it++) {
        if (std::isinf(model.getTimepoint(it))) {
            model.getAdjointStateObservableUpdate(
                slice(dJydx, it, model.nx_solver * model.nJ), it, x, edata);
            for (int ix = 0; ix < model.nxtrue_solver; ix++)
                xB[ix] += dJydx[ix + it * model.nx_solver];
        }
    }
}

void SteadystateProblem::storeSimulationState(Model *model, bool storesensi) {
    state.t = INFINITY;
    state.x = x;
    state.dx = xdot;
    if (storesensi)
        state.sx = sx;
    state.state = model->getModelState();
}

} // namespace amici<|MERGE_RESOLUTION|>--- conflicted
+++ resolved
@@ -23,13 +23,9 @@
       x(model.nx_solver), x_old(model.nx_solver), dx(model.nx_solver),
       xdot(model.nx_solver), xdot_old(model.nx_solver),
       sx(model.nx_solver, model.nplist()), sdx(model.nx_solver, model.nplist()),
-<<<<<<< HEAD
+      xB(model.nJ * model.nx_solver), xQB(model.nplist()),
       dJydx(model.nJ * model.nx_solver * model.nt(), 0.0), numsteps(3, 0),
       steady_state_status(3, SteadyStateStatus::not_run) {
-=======
-      xB(model.nJ * model.nx_solver), xQB(model.nplist()),
-      dJydx(model.nJ * model.nx_solver * model.nt(), 0.0), numsteps(3, 0) {
->>>>>>> 6ee291fb
           /* maxSteps must be adapted if iterative linear solvers are used */
           if (solver.getLinearSolver() == LinearSolver::SPBCG) {
               maxSteps = solver.getNewtonMaxSteps();
@@ -40,13 +36,7 @@
 void SteadystateProblem::workSteadyStateProblem(Solver *solver, Model *model,
                                                 int it) {
 
-<<<<<<< HEAD
     /* process solver handling for pre- or postequilibration */
-=======
-    clock_t starttime;
-    starttime = clock();
-
->>>>>>> 6ee291fb
     if (it == -1) {
         /* solver was not run before, set up everything */
         model->initialize(x, dx, sx, sdx,
@@ -62,102 +52,13 @@
     /* create a Newton solver obejct */
     auto newtonSolver = NewtonSolver::getSolver(&t, &x, *solver, model);
 
-<<<<<<< HEAD
     /* Compute steady state and get the computation time */
     clock_t starttime = clock();
     findSteadyState(solver, newtonSolver.get(), model, it);
     cpu_time = (double)((clock() - starttime) * 1000) / CLOCKS_PER_SEC;
 
     /* Check whether state sensis still need to be computed */
-    if (processSensitivityLogic(model)) {
-=======
-    newton_status = NewtonStatus::failed;
-    try {
-        /* First, try to do Newton steps */
-        applyNewtonsMethod(model, newtonSolver.get(), NewtonStatus::newt);
-        newton_status = NewtonStatus::newt;
-        if (maxSteps > 0)
-            std::copy_n(newtonSolver->getNumLinSteps().begin(),
-                        maxSteps, numlinsteps.begin());
-    } catch (NewtonFailure const &) {
-        if (maxSteps > 0)
-            std::copy_n(newtonSolver->getNumLinSteps().begin(),
-                        maxSteps, numlinsteps.begin());
-        try {
-            /* Newton solver did not work, so try a simulation */
-            if (it < 1) /* No previous time point computed, set t = t0 */
-                t = model->t0();
-            else /* Carry on simulating from last point */
-                t = model->getTimepoint(it - 1);
-            if (it == -1 ||
-                solver->getSensitivityMethod() == SensitivityMethod::adjoint) {
-                /* Preeq or adjoint+posteq? Create new CVode object for sim */
-                bool integrateFSA = model->getSteadyStateSensitivityMode() ==
-                    SteadyStateSensitivityMode::simulationFSA && it == -1 &&
-                    solver->getSensitivityMethod() != SensitivityMethod::none &&
-                    solver->getSensitivityOrder() != SensitivityOrder::none;
-                auto newtonSimSolver =
-                    createSteadystateSimSolver(solver, model, integrateFSA);
-                getSteadystateSimulation(newtonSimSolver.get(), model);
-            } else {
-                /* Solver was already created, use this one */
-                getSteadystateSimulation(solver, model);
-            }
-            newton_status = NewtonStatus::newt_sim;
-        } catch (AmiException const &) {
-            /* may be integration failure from AmiSolve, so NewtonFailure
-               won't do for all cases */
-            try {
-                applyNewtonsMethod(model, newtonSolver.get(),
-                                   NewtonStatus::newt_sim_newt);
-                newton_status = NewtonStatus::newt_sim_newt;
-                if (maxSteps > 0)
-                    std::copy_n(newtonSolver->getNumLinSteps().begin(),
-                                maxSteps, &numlinsteps.at(maxSteps));
-            } catch (NewtonFailure const &ex3) {
-                if (maxSteps > 0)
-                    std::copy_n(newtonSolver->getNumLinSteps().begin(),
-                                maxSteps, &numlinsteps.at(maxSteps));
-                /* No steady state could be inferred. Store simulation state */
-                storeSimulationState(model, solver->getSensitivityOrder() >=
-                                     SensitivityOrder::first);
-                /* Throw error message according to final error */
-                switch (ex3.error_code) {
-                    case AMICI_TOO_MUCH_WORK:
-                        throw AmiException("Steady state computation failed "
-                            "due to not converging within the allowed maximum "
-                            "number of iterations");
-                    case AMICI_SINGULAR_JACOBIAN:
-                        throw NewtonFailure(ex3.error_code, "Steady state "
-                            "backward computation failed due to unsuccessful "
-                            "factorization of RHS Jacobian. ");
-                    default:
-                        throw AmiException("Steady state computation failed.");
-                }
-            }
-        }
-    }
-    cpu_time = (double)((clock() - starttime) * 1000) / CLOCKS_PER_SEC;
-
-    /* We need to check whether we still need to compute sensitivities.
-       These boolean operation could be simplified, but here, clarity
-       is more important than code reduction. */
-    bool forwardSensisAlreadyComputed =
-        solver->getSensitivityOrder() >= SensitivityOrder::first &&
-        newton_status == NewtonStatus::newt_sim &&
-        model->getSteadyStateSensitivityMode() ==
-        SteadyStateSensitivityMode::simulationFSA;
-    bool needForwardSensisPosteq = !forwardSensisAlreadyComputed &&
-        solver->getSensitivityOrder() >= SensitivityOrder::first &&
-        solver->getSensitivityMethod() == SensitivityMethod::forward &&
-        it > -1;
-    bool needForwardSensisPreeq = !forwardSensisAlreadyComputed &&
-        solver->getSensitivityOrder() >= SensitivityOrder::first &&
-        it == -1;
-    bool needForwardSensis = needForwardSensisPreeq || needForwardSensisPosteq;
-
-    if (needForwardSensis) {
->>>>>>> 6ee291fb
+    if (getSensitivityFlag(model, solver, it, false)) {
         try {
             /* this might still fail, if the Jacobian is singular and
              simulation did not find a steady state */
@@ -173,8 +74,7 @@
 
     /* Get output of steady state solver, write it to x0 and reset time
      if necessary */
-    storeSimulationState(model,
-                         needForwardSensis || forwardSensisAlreadyComputed);
+    storeSimulationState(model, getSensitivityFlag(model, solver, it, true));
 }
 
 void SteadystateProblem::workSteadyStateBackwardProblem(Solver *solver,
@@ -335,19 +235,31 @@
 }
 
 
-bool SteadystateProblem::processSensitivityLogic(Model *model) {
-    /* NB: Currently, this logic processing is still "simple".
-           However, it will become more involved once adjoint
-           sensitivities are implemented */
-
-    /* We want to solve the linear system if newtonOnly was used... */
-    bool needStateSenis = model->getSteadyStateSensitivityMode() ==
-        SteadyStateSensitivityMode::newtonOnly;
-    /* ... or if Newton's method found the steady state */
-    needStateSenis = needStateSenis ||
-        steady_state_status[0] == SteadyStateStatus::success ||
-        steady_state_status[2] == SteadyStateStatus::success;
-    return needStateSenis;
+bool SteadystateProblem::processSensitivityLogic(Model *model, Solver *solver,
+                                                 int it, bool storage) {
+    /* We need to check whether we still need to compute sensitivities.
+       These boolean operation could be simplified, but here, clarity
+       may more important than code reduction. */
+    bool forwardSensisAlreadyComputed =
+        solver->getSensitivityOrder() >= SensitivityOrder::first &&
+        steady_state_status[1] == SteadyStateStatus::success &&
+        model->getSteadyStateSensitivityMode() ==
+        SteadyStateSensitivityMode::simulationFSA;
+    bool needForwardSensisPosteq = !forwardSensisAlreadyComputed &&
+        solver->getSensitivityOrder() >= SensitivityOrder::first &&
+        solver->getSensitivityMethod() == SensitivityMethod::forward &&
+        it > -1;
+    bool needForwardSensisPreeq = !forwardSensisAlreadyComputed &&
+        solver->getSensitivityOrder() >= SensitivityOrder::first &&
+        it == -1;
+    bool needForwardSensis = needForwardSensisPreeq || needForwardSensisPosteq;
+
+    /* Check if we need to store sensis */
+    if (!storage) {
+        return needForwardSensis;
+    } else {
+        return needForwardSensis || forwardSensisAlreadyComputed;
+    }
 }
 
 realtype SteadystateProblem::getWrmsNorm(const AmiVector &x,
