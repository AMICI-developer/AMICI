--- conflicted
+++ resolved
@@ -248,14 +248,9 @@
     /* Newton solver did not work, so try a simulation */
     if (it<1) {
         /* Preequilibration: Create a new CVode object for simulation */
-<<<<<<< HEAD
-        tstart = model->t0();
-        newton_sim = createSteadystateSimSolver(solver, model, tstart);
-=======
         *t = model->t0();
-        newton_sim = createNewtonSimulation(solver, model, *t);
+        newton_sim = createSteadystateSimSolver(solver, model, *t);
         model->fx0(x);
->>>>>>> f3034e3d
     } else {
         /* Carry on simulating from last point */
         *t = rdata->ts[it-1];
@@ -306,20 +301,11 @@
         if (it_newton >= solver->getMaxSteps())
             throw NewtonFailure("Simulation based steady state failed to converge");
     }
-<<<<<<< HEAD
-    
-    if (it<1)
-        freeSteadystateSimSolver(newton_sim);
-}
-
-void *SteadystateProblem::createSteadystateSimSolver(Solver *solver, Model *model, realtype tstart) {
-=======
-}
-
-std::unique_ptr<void, std::function<void (void *)> > SteadystateProblem::createNewtonSimulation(
+}
+
+std::unique_ptr<void, std::function<void (void *)> > SteadystateProblem::createSteadystateSimSolver(
         Solver *solver, Model *model, realtype tstart)
 {
->>>>>>> f3034e3d
     /**
      * New CVode object for preequilibration simulation is created
      *
@@ -362,7 +348,6 @@
     if(status != CV_SUCCESS)
         throw CvodeException(status,"CVodeSetStabLimDet");
     
-<<<<<<< HEAD
     switch(solver->getLinearSolver()) {
             
     case AMICI_DENSE:
@@ -398,26 +383,5 @@
     }
     return newton_sim;
 }
-    
-void SteadystateProblem::freeSteadystateSimSolver(void *newton_sim) {
-    CVodeFree(&newton_sim);
-}
-    
-=======
-    status = CVKLU(newton_sim.get(), model->nx, model->nnz, CSC_MAT);
-    if(status != CV_SUCCESS)
-        throw CvodeException(status,"CVKLU");
-    
-    status = CVSlsSetSparseJacFn(newton_sim.get(), CVodeSolver::fJSparse);
-    if(status != CV_SUCCESS)
-        throw CvodeException(status,"CVSlsSetSparseJacFn");
-    
-    status = CVKLUSetOrdering(newton_sim.get(), solver->getStateOrdering());
-    if(status != CV_SUCCESS)
-        throw CvodeException(status,"CVKLUSetOrdering");
-
-    return newton_sim;
-}
-
->>>>>>> f3034e3d
+
 } // namespace amici