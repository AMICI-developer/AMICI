#include "amici/rdata.h"

#include "amici/backwardproblem.h"
#include "amici/edata.h"
#include "amici/exception.h"
#include "amici/forwardproblem.h"
#include "amici/misc.h"
#include "amici/model.h"
#include "amici/solver.h"
#include "amici/steadystateproblem.h"
#include "amici/symbolic_functions.h"

#include <cstring>

namespace amici {

ReturnData::ReturnData(Solver const &solver, const Model &model)
    : ReturnData(model.getTimepoints(), model.np(), model.nk(), model.nx_rdata,
                 model.nx_solver, model.nxtrue_rdata, model.ny, model.nytrue,
                 model.nz, model.nztrue, model.ne, model.nJ, model.nplist(),
                 model.nMaxEvent(), model.nt(), solver.getNewtonMaxSteps(),
                 model.nw, model.getParameterScale(), model.o2mode,
                 solver.getSensitivityOrder(),
                 solver.getSensitivityMethod(),
                 solver.getReturnDataReportingMode()) {}

ReturnData::ReturnData(std::vector<realtype> ts, int np, int nk, int nx,
                       int nx_solver, int nxtrue, int ny, int nytrue, int nz,
                       int nztrue, int ne, int nJ, int nplist, int nmaxevent,
                       int nt, int newton_maxsteps, int nw,
                       std::vector<ParameterScaling> pscale,
                       SecondOrderMode o2mode, SensitivityOrder sensi,
                       SensitivityMethod sensi_meth, RDataReporting rdrm)
    : ts(std::move(ts)), np(np), nk(nk), nx(nx), nx_solver(nx_solver),
      nxtrue(nxtrue), ny(ny), nytrue(nytrue), nz(nz), nztrue(nztrue), ne(ne),
      nJ(nJ), nplist(nplist), nmaxevent(nmaxevent), nt(nt), nw(nw),
      newton_maxsteps(newton_maxsteps), pscale(std::move(pscale)),
      o2mode(o2mode), sensi(sensi), sensi_meth(sensi_meth),
      rdata_reporting(rdrm), x_solver(nx_solver), sx_solver(nx_solver, nplist),
      x_rdata(nx), sx_rdata(nx, nplist), nroots(ne) {

    switch (rdata_reporting) {
    case RDataReporting::full:
        initializeFullReporting();
        break;

    case RDataReporting::residuals:
        initializeResidualReporting();
        break;

    case RDataReporting::likelihood:
        initializeLikelihoodReporting();
        break;
    }
}

void ReturnData::initializeLikelihoodReporting() {
    llh = getNaN();
    chi2 = getNaN();
    if (sensi >= SensitivityOrder::first) {
        sllh.resize(nplist, getNaN());
        if (sensi >= SensitivityOrder::second)
            s2llh.resize(nplist * (nJ - 1), getNaN());

        if (sensi_meth == SensitivityMethod::forward ||
            sensi >= SensitivityOrder::second)
            FIM.resize(nplist * nplist, 0.0);
    }
}

void ReturnData::initializeResidualReporting() {
    y.resize(nt * ny, 0.0);
    sigmay.resize(nt * ny, 0.0);
    res.resize(nt * nytrue, 0.0);
    if ((sensi_meth == SensitivityMethod::forward &&
         sensi >= SensitivityOrder::first)
        || sensi >= SensitivityOrder::second) {

        sy.resize(nt * ny * nplist, 0.0);
        ssigmay.resize(nt * ny * nplist, 0.0);
        sres.resize(nt * nytrue * nplist, 0.0);
    }
}

void ReturnData::initializeFullReporting() {

    initializeLikelihoodReporting();
    initializeResidualReporting();

    xdot.resize(nx_solver, getNaN());

    J.resize(nx_solver * nx_solver, getNaN());

    // initialize with 0.0, so we only need to write non-zero values
    z.resize(nmaxevent * nz, 0.0);
    sigmaz.resize(nmaxevent * nz, 0.0);

    rz.resize(nmaxevent * nz, 0.0);
    x.resize(nt * nx, 0.0);
    w.resize(nt * nw, 0.0);

    preeq_numsteps.resize(3, 0);
    posteq_numsteps.resize(3, 0);

    if (nt > 0) {
        numsteps.resize(nt, 0);
        numrhsevals.resize(nt, 0);
        numerrtestfails.resize(nt, 0);
        numnonlinsolvconvfails.resize(nt, 0);
        order.resize(nt, 0);

        if (sensi_meth == SensitivityMethod::adjoint &&
            sensi >= SensitivityOrder::first) {
            numstepsB.resize(nt, 0);
            numrhsevalsB.resize(nt, 0);
            numerrtestfailsB.resize(nt, 0);
            numnonlinsolvconvfailsB.resize(nt, 0);
        }
    }

    x0.resize(nx, getNaN());
    x_ss.resize(nx, getNaN());

    if (sensi >= SensitivityOrder::first) {
        sx0.resize(nx * nplist, getNaN());
        sx_ss.resize(nx * nplist, getNaN());

        if (sensi_meth == SensitivityMethod::forward ||
            sensi >= SensitivityOrder::second) {
            // for second order we can fill in from the augmented states
            sx.resize(nt * nx * nplist, 0.0);
            sz.resize(nmaxevent * nz * nplist, 0.0);
            srz.resize(nmaxevent * nz * nplist, 0.0);
        }

        ssigmay.resize(nt * ny * nplist, 0.0);
        ssigmaz.resize(nmaxevent * nz * nplist, 0.0);
        if (sensi >= SensitivityOrder::second &&
            sensi_meth == SensitivityMethod::forward)
            s2rz.resize(nmaxevent * nztrue * nplist * nplist, 0.0);
    }
}

void ReturnData::processSimulationObjects(SteadystateProblem const *preeq,
                                          ForwardProblem const *fwd,
                                          BackwardProblem const *bwd,
                                          SteadystateProblem const *posteq,
                                          Model &model, Solver const &solver,
                                          ExpData const *edata) {
    ModelContext mc(&model);

    processSolver(solver);

    if (preeq)
        processPreEquilibration(*preeq, model);

    if (fwd)
        processForwardProblem(*fwd, model, edata);
    else
        invalidate(0);

    if (posteq)
        processPostEquilibration(*posteq, model, edata);

    if (fwd && !posteq)
        storeJacobianAndDerivativeInReturnData(*fwd, model);
    else if (posteq)
        storeJacobianAndDerivativeInReturnData(*posteq, model);

    if (fwd && bwd)
        processBackwardProblem(*fwd, *bwd, model);
    else if (solver.computingASA())
        invalidateSLLH();

    applyChainRuleFactorToSimulationResults(model);
}

void ReturnData::processPreEquilibration(SteadystateProblem const &preeq,
                                         Model &model) {
    readSimulationState(preeq.getFinalSimulationState(), model);

    if (!x_ss.empty()) {
        model.fx_rdata(x_rdata, x_solver);
        writeSlice(x_rdata, x_ss);
    }
    if (!sx_ss.empty() && sensi >= SensitivityOrder::first) {
        model.fsx_rdata(sx_rdata, sx_solver);
        for (int ip = 0; ip < nplist; ip++)
            writeSlice(sx_rdata[ip], slice(sx_ss, ip, nx));
    }
    /* Get cpu time for Newton solve in seconds */
    preeq_cpu_time = preeq.getCPUTime();
    preeq_status = static_cast<int>(preeq.getNewtonStatus());
    preeq_wrms = preeq.getResidualNorm();
    if (preeq.getNewtonStatus() == NewtonStatus::newt_sim)
        preeq_t = preeq.getSteadyStateTime();
    if (!preeq_numsteps.empty())
        writeSlice(preeq.getNumSteps(), preeq_numsteps);
    if (!preeq.getNumLinSteps().empty() && !preeq_numlinsteps.empty()) {
        preeq_numlinsteps.resize(newton_maxsteps * 2, 0);
        writeSlice(preeq.getNumLinSteps(), preeq_numlinsteps);
    }
}

void ReturnData::processPostEquilibration(SteadystateProblem const &posteq,
                                          Model &model, ExpData const *edata) {
    for (int it = 0; it < nt; it++) {
        auto t = model.getTimepoint(it);
        if (std::isinf(t)) {
            readSimulationState(posteq.getFinalSimulationState(), model);
            getDataOutput(it, model, edata);
        }
    }
    /* Get cpu time for Newton solve in seconds */
    posteq_cpu_time = posteq.getCPUTime();
<<<<<<< HEAD
=======
    posteq_cpu_timeB = posteq.getCPUTimeB();
>>>>>>> 66f6b9bb
    posteq_status = static_cast<int>(posteq.getNewtonStatus());
    posteq_wrms = posteq.getResidualNorm();
    if (posteq.getNewtonStatus() == NewtonStatus::newt_sim)
        preeq_t = posteq.getSteadyStateTime();
    if (!posteq_numsteps.empty())
        writeSlice(posteq.getNumSteps(), posteq_numsteps);
    if (!posteq.getNumLinSteps().empty() && !posteq_numlinsteps.empty()) {
        posteq_numlinsteps.resize(newton_maxsteps * 2, 0);
        writeSlice(posteq.getNumLinSteps(), posteq_numlinsteps);
    }
}

void ReturnData::processForwardProblem(ForwardProblem const &fwd, Model &model,
                                       ExpData const *edata) {
    if (edata)
        initializeObjectiveFunction();

    auto initialState = fwd.getInitialSimulationState();
    if (initialState.x.getLength() == 0)
        return; // if x wasn't set forward problem failed during initialization
    readSimulationState(initialState, model);

    if (!x0.empty()) {
        model.fx_rdata(x_rdata, x_solver);
        writeSlice(x_rdata, x0);
    }

    if (!sx0.empty()) {
        model.fsx_rdata(sx_rdata, sx_solver);
        for (int ip = 0; ip < nplist; ip++)
            writeSlice(sx_rdata[ip], slice(sx0, ip, nx));
    }

    // process timpoint data
    for (int it = 0; it <= fwd.getTimepointCounter(); it++) {
        readSimulationState(fwd.getSimulationStateTimepoint(it), model);
        getDataOutput(it, model, edata);
    }
    // check for integration failure but consider postequilibration
    for (int it = fwd.getTimepointCounter() + 1; it < nt; it++)
        if (!std::isinf(model.getTimepoint(it)))
            invalidate(it);

    // process event data
    if (nz > 0) {
        auto rootidx = fwd.getRootIndexes();
        for (int iroot = 0; iroot <= fwd.getEventCounter(); iroot++) {
            readSimulationState(fwd.getSimulationStateEvent(iroot), model);
            getEventOutput(iroot, t, rootidx.at(iroot), model, edata);
        }
    }
}

void ReturnData::getDataOutput(int it, Model &model, ExpData const *edata) {
    if (!x.empty()) {
        model.fx_rdata(x_rdata, x_solver);
        writeSlice(x_rdata, slice(x, it, nx));
    }
    if (!w.empty())
        model.getExpression(slice(w, it, nw), ts[it], x_solver);
    if (!y.empty())
        model.getObservable(slice(y, it, ny), ts[it], x_solver);
    if (!sigmay.empty())
        model.getObservableSigma(slice(sigmay, it, ny), it, edata);

    if (edata) {
        if (!isNaN(llh))
            model.addObservableObjective(llh, it, x_solver, *edata);
        fres(it, model, *edata);
        fchi2(it);
    }

    if (sensi >= SensitivityOrder::first && nplist > 0) {

        if (!ssigmay.empty())
            model.getObservableSigmaSensitivity(slice(ssigmay, it, nplist * ny),
                                                it, edata);

        if (sensi_meth == SensitivityMethod::forward) {
            getDataSensisFSA(it, model, edata);
        } else if (edata && !sllh.empty()) {
            model.addPartialObservableObjectiveSensitivity(
                sllh, s2llh, it, x_solver, *edata);
        }
    }
}

void ReturnData::getDataSensisFSA(int it, Model &model, ExpData const *edata) {
    if (!sx.empty()) {
        model.fsx_rdata(sx_rdata, sx_solver);
        for (int ip = 0; ip < nplist; ip++) {
            writeSlice(sx_rdata[ip],
                       slice(sx, it * nplist + ip, nx));
        }
    }

    if (!sy.empty()) {
        model.getObservableSensitivity(slice(sy, it, nplist * ny), ts[it],
                                       x_solver, sx_solver);
    }

    if (edata) {
        if (!sllh.empty())
            model.addObservableObjectiveSensitivity(sllh, s2llh, it, x_solver,
                                                    sx_solver, *edata);
        fsres(it, model, *edata);
        fFIM(it, model, *edata);
    }
}

void ReturnData::getEventOutput(int iroot, realtype t, std::vector<int> rootidx,
                                Model &model, ExpData const *edata) {

    for (int ie = 0; ie < ne; ie++) {
        if (rootidx.at(ie) != 1 || nroots.at(ie) >= nmaxevent)
            continue;

        /* get event output */
        if (!z.empty())
            model.getEvent(slice(z, nroots.at(ie), nz), ie, t, x_solver);
        /* if called from fillEvent at last timepoint,
         then also get the root function value */
        if (t == model.getTimepoint(nt - 1))
            if (!rz.empty())
                model.getEventRegularization(slice(rz, nroots.at(ie), nz), ie,
                                             t, x_solver);

        if (edata) {
            if (!sigmaz.empty())
                model.getEventSigma(slice(sigmaz, nroots.at(ie), nz), ie,
                                    nroots.at(ie), t, edata);
            if (!isNaN(llh))
                model.addEventObjective(llh, ie, nroots.at(ie), t, x_solver,
                                        *edata);

            /* if called from fillEvent at last timepoint,
               add regularization based on rz */
            if (t == model.getTimepoint(nt - 1) && !isNaN(llh)) {
                model.addEventObjectiveRegularization(
                    llh, ie, nroots.at(ie), t, x_solver, *edata);
            }
        }

        if (sensi >= SensitivityOrder::first) {
            if (sensi_meth == SensitivityMethod::forward) {
                getEventSensisFSA(iroot, ie, t, model, edata);
            } else if (edata && !sllh.empty()) {
                model.addPartialEventObjectiveSensitivity(
                    sllh, s2llh, ie, nroots.at(ie), t, x_solver, *edata);
            }
        }
        nroots.at(ie)++;
    }
}

void ReturnData::getEventSensisFSA(int iroot, int ie, realtype t, Model &model,
                                   ExpData const *edata) {
    if (t == model.getTimepoint(nt - 1)) {
        // call from fillEvent at last timepoint
        if (!sz.empty())
            model.getUnobservedEventSensitivity(
                slice(sz, nroots.at(ie), nz * nplist), ie);
        if (!srz.empty())
            model.getEventRegularizationSensitivity(
                slice(srz, nroots.at(ie), nz * nplist), ie, t, x_solver,
                sx_solver);
    } else if (!sz.empty()) {
        model.getEventSensitivity(slice(sz, nroots.at(ie), nz * nplist), ie,
                                  t, x_solver, sx_solver);
    }

    if (edata && !sllh.empty()) {
        model.addEventObjectiveSensitivity(sllh, s2llh, ie, nroots.at(ie),
                                           t, x_solver, sx_solver, *edata);
    }
}

void ReturnData::processBackwardProblem(ForwardProblem const &fwd,
                                        BackwardProblem const &bwd,
                                        Model &model) {
    if (sllh.empty())
        return;
    readSimulationState(fwd.getInitialSimulationState(), model);

    std::vector<realtype> llhS0(model.nJ * model.nplist(), 0.0);
    auto xB = bwd.getAdjointState();
    auto xQB = bwd.getAdjointQuadrature();

    /* NB: This nested loop will not be necessary for fully adjoint
       preequilibration or post-equilibration without further time points */
    for (int iJ = 0; iJ < model.nJ; iJ++) {
        if (iJ == 0) {
            for (int ip = 0; ip < model.nplist(); ++ip) {
                llhS0[ip] = 0.0;
                for (int ix = 0; ix < model.nxtrue_solver; ++ix) {
                    llhS0[ip] += xB[ix] * sx_solver.at(ix, ip);
                }
            }
        } else {
            for (int ip = 0; ip < model.nplist(); ++ip) {
                llhS0[ip + iJ * model.nplist()] = 0.0;
                for (int ix = 0; ix < model.nxtrue_solver; ++ix) {
                    llhS0[ip + iJ * model.nplist()] +=
                        xB[ix + iJ * model.nxtrue_solver] *
                            sx_solver.at(ix, ip) +
                        xB[ix] *
                            sx_solver.at(ix + iJ * model.nxtrue_solver, ip);
                }
            }
        }
    }

    for (int iJ = 0; iJ < model.nJ; iJ++) {
        for (int ip = 0; ip < model.nplist(); ip++) {
            if (iJ == 0) {
                sllh.at(ip) -= llhS0[ip] + xQB[ip * model.nJ];
            } else {
                s2llh.at(iJ - 1 + ip * (model.nJ - 1)) -=
                    llhS0[ip + iJ * model.nplist()] + xQB[iJ + ip * model.nJ];
            }
        }
    }
}

void ReturnData::processSolver(Solver const &solver) {

    cpu_time = solver.getCpuTime();
    if (!numsteps.empty())
        numsteps = solver.getNumSteps();
    if (!numrhsevals.empty())
        numrhsevals = solver.getNumRhsEvals();
    if (!numerrtestfails.empty())
        numerrtestfails = solver.getNumErrTestFails();
    if (!numnonlinsolvconvfails.empty())
        numnonlinsolvconvfails = solver.getNumNonlinSolvConvFails();
    if (!order.empty())
        order = solver.getLastOrder();

    cpu_timeB = solver.getCpuTimeB();
    if (!numstepsB.empty())
        numstepsB = solver.getNumStepsB();
    if (!numrhsevalsB.empty())
        numrhsevalsB = solver.getNumRhsEvalsB();
    if (!numerrtestfailsB.empty())
        numerrtestfailsB = solver.getNumErrTestFailsB();
    if (!numnonlinsolvconvfailsB.empty())
        numnonlinsolvconvfailsB = solver.getNumNonlinSolvConvFailsB();
}

void ReturnData::readSimulationState(SimulationState const &state,
                                     Model &model) {
    x_solver = state.x;
    dx_solver = state.dx;
    if (computingFSA() || state.t == model.t0())
        sx_solver = state.sx;
    t = state.t;
    model.setModelState(state.state);
}

void ReturnData::invalidate(const int it_start) {
    if (it_start >= nt)
        return;

    invalidateLLH();
    invalidateSLLH();

    if (!x.empty())
        std::fill(x.begin() + nx * it_start, x.end(), getNaN());
    if (!y.empty())
        std::fill(y.begin() + ny * it_start, y.end(), getNaN());
    if (!w.empty())
        std::fill(w.begin() + nw * it_start, w.end(), getNaN());

    if (!sx.empty())
        std::fill(sx.begin() + nx * nplist * it_start, sx.end(), getNaN());
    if (!sy.empty())
        std::fill(sy.begin() + ny * nplist * it_start, sy.end(), getNaN());
}

void ReturnData::invalidateLLH() {
    llh = getNaN();
    chi2 = getNaN();
}

void ReturnData::invalidateSLLH() {
    if (!sllh.empty()) {
        std::fill(sllh.begin(), sllh.end(), getNaN());
        std::fill(s2llh.begin(), s2llh.end(), getNaN());
    }
}

void ReturnData::applyChainRuleFactorToSimulationResults(const Model &model) {
    // chain-rule factor: multiplier for am_p
    std::vector<realtype> coefficient(nplist, 1.0);
    std::vector<realtype> pcoefficient(nplist, 1.0);

    std::vector<realtype> unscaledParameters = model.getParameters();
    unscaleParameters(unscaledParameters, model.getParameterScale(),
                      unscaledParameters);

    std::vector<realtype> augcoefficient(np, 1.0);

    if (sensi == SensitivityOrder::second && o2mode == SecondOrderMode::full) {
        for (int ip = 0; ip < np; ++ip) {
            switch (pscale[ip]) {
            case ParameterScaling::log10:
                augcoefficient.at(ip) = unscaledParameters.at(ip) * log(10);
                break;
            case ParameterScaling::ln:
                augcoefficient.at(ip) = unscaledParameters.at(ip);
                break;
            case ParameterScaling::none:
                break;
            }
        }
    }

    for (int ip = 0; ip < nplist; ++ip) {
        switch (pscale[model.plist(ip)]) {
        case ParameterScaling::log10:
            coefficient.at(ip) = log(10.0);
            pcoefficient.at(ip) =
                unscaledParameters.at(model.plist(ip)) * log(10);
            break;
        case ParameterScaling::ln:
            pcoefficient.at(ip) = unscaledParameters.at(model.plist(ip));
            break;
        case ParameterScaling::none:
            break;
        }
    }

    if (sensi >= SensitivityOrder::first) {
        // recover first order sensitivies from states for adjoint sensitivity
        // analysis
        if (sensi == SensitivityOrder::second
            && o2mode == SecondOrderMode::full
            && sensi_meth == SensitivityMethod::adjoint) {
            if (!sx.empty() && !x.empty())
                for (int ip = 0; ip < nplist; ++ip)
                    for (int ix = 0; ix < nxtrue; ++ix)
                        for (int it = 0; it < nt; ++it)
                            sx.at(ix + nxtrue * (ip + it * nplist)) =
                                x.at(it * nx + nxtrue + ip * nxtrue + ix);

            if (!sy.empty() && !y.empty())
                for (int ip = 0; ip < nplist; ++ip)
                    for (int iy = 0; iy < nytrue; ++iy)
                        for (int it = 0; it < nt; ++it)
                            sy.at(iy + nytrue * (ip + it * nplist)) =
                                y.at(it * ny + nytrue + ip * nytrue + iy);

            if (!sz.empty() && !z.empty())
                for (int ip = 0; ip < nplist; ++ip)
                    for (int iz = 0; iz < nztrue; ++iz)
                        for (int it = 0; it < nt; ++it)
                            sz.at(iz + nztrue * (ip + it * nplist)) =
                                z.at(it * nz + nztrue + ip * nztrue + iz);

        }

        if (!sllh.empty())
            for (int ip = 0; ip < nplist; ++ip)
                sllh.at(ip) *= pcoefficient.at(ip);


        if (!sres.empty())
            for (int iyt = 0; iyt < nytrue * nt; ++iyt)
                for (int ip = 0; ip < nplist; ++ip)
                    sres.at((iyt * nplist + ip)) *= pcoefficient.at(ip);

        if(!FIM.empty())
            for (int ip = 0; ip < nplist; ++ip)
                for (int jp = 0; jp < nplist; ++jp)
                    FIM.at(jp + ip * nplist) *=
                        pcoefficient.at(ip)*pcoefficient.at(jp);

#define chainRule(QUANT, IND1, N1T, N1, IND2, N2)                              \
    if (!s##QUANT.empty())                                                     \
        for (int IND1 = 0; (IND1) < (N1T); ++(IND1))                           \
            for (int ip = 0; ip < nplist; ++ip)                                \
                for (int IND2 = 0; (IND2) < (N2); ++(IND2)) {                  \
                    s##QUANT.at(((IND2)*nplist + ip) * (N1) + (IND1)) *=       \
                        pcoefficient.at(ip);                                   \
                }

        chainRule(x, ix, nxtrue, nx, it, nt);
        chainRule(y, iy, nytrue, ny, it, nt);
        chainRule(sigmay, iy, nytrue, ny, it, nt);
        chainRule(z, iz, nztrue, nz, ie, nmaxevent);
        chainRule(sigmaz, iz, nztrue, nz, ie, nmaxevent);
        chainRule(rz, iz, nztrue, nz, ie, nmaxevent);
        chainRule(x0, ix, nxtrue, nx, it, 1);
    }

    if (o2mode == SecondOrderMode::full) { // full
        if (!s2llh.empty() && !sllh.empty()) {
            for (int ip = 0; ip < nplist; ++ip) {
                for (int iJ = 1; iJ < nJ; ++iJ) {
                    s2llh[ip * nplist + (iJ - 1)] *=
                        pcoefficient.at(ip) * augcoefficient[iJ - 1];
                    if (model.plist(ip) == iJ - 1)
                        s2llh[ip * nplist + (iJ - 1)] +=
                            sllh.at(ip) * coefficient.at(ip);
                }
            }
        }

#define s2ChainRule(QUANT, IND1, N1T, N1, IND2, N2)                            \
    if (!s##QUANT.empty())                                                     \
        for (int ip = 0; ip < nplist; ++ip)                                    \
            for (int iJ = 1; iJ < nJ; ++iJ)                                    \
                for (int IND1 = 0; IND1 < N1T; ++IND1)                         \
                    for (int IND2 = 0; IND2 < N2; ++IND2) {                    \
                        s##QUANT.at((IND2 * nplist + ip) * N1 + IND1 +         \
                                    iJ * N1T) *=                               \
                            pcoefficient.at(ip) * augcoefficient[iJ - 1];      \
                        if (model.plist(ip) == iJ - 1)                         \
                            s##QUANT.at((IND2 * nplist + ip) * N1 + IND1 +     \
                                        iJ * N1T) +=                           \
                                s##QUANT.at((IND2 * nplist + ip) * N1 +        \
                                            IND1) *                            \
                                coefficient[ip];                               \
                    }

        s2ChainRule(x, ix, nxtrue, nx, it, nt);
        s2ChainRule(y, iy, nytrue, ny, it, nt);
        s2ChainRule(sigmay, iy, nytrue, ny, it, nt);
        s2ChainRule(z, iz, nztrue, nz, ie, nmaxevent);
        s2ChainRule(sigmaz, iz, nztrue, nz, ie, nmaxevent);
        s2ChainRule(rz, iz, nztrue, nz, ie, nmaxevent);
    }

    if (o2mode == SecondOrderMode::directional) { // directional
        for (int ip = 0; ip < nplist; ++ip) {
            s2llh.at(ip) *= pcoefficient.at(ip);
            s2llh.at(ip) += model.k()[nk - nplist + ip] * sllh.at(ip) /
                            unscaledParameters[model.plist(ip)];
        }

#define s2vecChainRule(QUANT, IND1, N1T, N1, IND2, N2)                         \
    if (!s##QUANT.empty())                                                     \
        for (int ip = 0; ip < nplist; ++ip)                                    \
            for (int IND1 = 0; IND1 < N1T; ++IND1)                             \
                for (int IND2 = 0; IND2 < N2; ++IND2) {                        \
                    s##QUANT.at((IND2 * nplist + ip) * N1 + IND1 + N1T) *=     \
                        pcoefficient.at(ip);                                   \
                    s##QUANT.at((IND2 * nplist + ip) * N1 + IND1 + N1T) +=     \
                        model.k()[nk - nplist + ip] *                          \
                        s##QUANT.at((IND2 * nplist + ip) * N1 + IND1) /        \
                        unscaledParameters[model.plist(ip)];                   \
                }

        s2vecChainRule(x, ix, nxtrue, nx, it, nt);
        s2vecChainRule(y, iy, nytrue, ny, it, nt);
        s2vecChainRule(sigmay, iy, nytrue, ny, it, nt);
        s2vecChainRule(z, iz, nztrue, nz, ie, nmaxevent);
        s2vecChainRule(sigmaz, iz, nztrue, nz, ie, nmaxevent);
        s2vecChainRule(rz, iz, nztrue, nz, ie, nmaxevent);
    }
}

void ReturnData::initializeObjectiveFunction() {
    if (rdata_reporting == RDataReporting::likelihood ||
        rdata_reporting == RDataReporting::full) {
        llh = 0.0;
        std::fill(sllh.begin(), sllh.end(), 0.0);
        std::fill(s2llh.begin(), s2llh.end(), 0.0);
    }
    if (rdata_reporting == RDataReporting::residuals ||
        rdata_reporting == RDataReporting::full)
        chi2 = 0.0;
}

static realtype fres(realtype y, realtype my, realtype sigma_y) {
    return (y - my) / sigma_y;
}

static realtype fsres(realtype y, realtype sy, realtype my,
                      realtype sigma_y, realtype ssigma_y) {
    double r = fres(sy, 0.0, sigma_y);
    if (ssigma_y > 0)
        r += fres(y, my, sigma_y * sigma_y / ssigma_y);
    return r;
}

void ReturnData::fres(const int it, Model &model, const ExpData &edata) {
    if (res.empty())
        return;

    std::vector<realtype> y_it(ny, 0.0);
    model.getObservable(y_it, ts[it], x_solver);

    std::vector<realtype> sigmay_it(ny, 0.0);
    model.getObservableSigma(sigmay_it, it, &edata);

    auto observedData = edata.getObservedDataPtr(it);
    for (int iy = 0; iy < nytrue; ++iy) {
        int iyt = iy + it * edata.nytrue();
        if (!edata.isSetObservedData(it, iy))
            continue;
        res.at(iyt) = amici::fres(y_it.at(iy), observedData[iy],
                                  sigmay_it.at(iy));
    }
}

void ReturnData::fchi2(const int it) {
    if (res.empty() || isNaN(chi2))
        return;

    for (int iy = 0; iy < nytrue; ++iy) {
        int iyt_true = iy + it * nytrue;
        chi2 += pow(res.at(iyt_true), 2);
    }
}

void ReturnData::fsres(const int it, Model &model, const ExpData &edata) {
    if (sres.empty())
        return;

    std::vector<realtype> y_it(ny, 0.0);
    model.getObservable(y_it, ts[it], x_solver);
    std::vector<realtype> sy_it(ny * nplist, 0.0);
    model.getObservableSensitivity(sy_it, ts[it], x_solver, sx_solver);

    std::vector<realtype> sigmay_it(ny, 0.0);
    model.getObservableSigma(sigmay_it, it, &edata);
    std::vector<realtype> ssigmay_it(ny * nplist, 0.0);
    model.getObservableSigmaSensitivity(ssigmay_it, it, &edata);

    auto observedData = edata.getObservedDataPtr(it);
    for (int iy = 0; iy < nytrue; ++iy) {
        if (!edata.isSetObservedData(it, iy))
            continue;
        for (int ip = 0; ip < nplist; ++ip) {
            int idx = (iy + it * edata.nytrue()) * nplist + ip;
            sres.at(idx) = amici::fsres(y_it.at(iy), sy_it.at(iy + ny * ip),
                                        observedData[iy], sigmay_it.at(iy),
                                        ssigmay_it.at(iy + ny * ip));
        }
    }
}

void ReturnData::fFIM(int it, Model &model, const ExpData &edata) {
    if (FIM.empty())
        return;

    std::vector<realtype> y_it(ny, 0.0);
    model.getObservable(y_it, ts[it], x_solver);
    std::vector<realtype> sy_it(ny * nplist, 0.0);
    model.getObservableSensitivity(sy_it, ts[it], x_solver, sx_solver);

    std::vector<realtype> sigmay_it(ny, 0.0);
    model.getObservableSigma(sigmay_it, it, &edata);
    std::vector<realtype> ssigmay_it(ny * nplist, 0.0);
    model.getObservableSigmaSensitivity(ssigmay_it, it, &edata);

    auto observedData = edata.getObservedDataPtr(it);
    for (int iy = 0; iy < nytrue; ++iy) {
        if (!edata.isSetObservedData(it, iy))
            continue;
        for (int ip = 0; ip < nplist; ++ip) {
            for (int jp = 0; jp < nplist; ++jp) {
                FIM.at(ip + nplist * jp) +=
                    amici::fsres(y_it.at(iy), sy_it.at(iy + ny * ip),
                                 observedData[iy], sigmay_it.at(iy),
                                 ssigmay_it.at(iy + ny * ip))
                    *
                    amici::fsres(y_it.at(iy), sy_it.at(iy + ny * jp),
                                 observedData[iy], sigmay_it.at(iy),
                                 ssigmay_it.at(iy + ny * jp));
            }
        }
    }
}

ModelContext::ModelContext(Model *model)
    : model(model), original_state(model->getModelState()) {}

ModelContext::~ModelContext() { restore(); }

void ModelContext::restore() { model->setModelState(original_state); }

} // namespace amici<|MERGE_RESOLUTION|>--- conflicted
+++ resolved
@@ -213,10 +213,7 @@
     }
     /* Get cpu time for Newton solve in seconds */
     posteq_cpu_time = posteq.getCPUTime();
-<<<<<<< HEAD
-=======
     posteq_cpu_timeB = posteq.getCPUTimeB();
->>>>>>> 66f6b9bb
     posteq_status = static_cast<int>(posteq.getNewtonStatus());
     posteq_wrms = posteq.getResidualNorm();
     if (posteq.getNewtonStatus() == NewtonStatus::newt_sim)
