#include "amici/rdata.h"

#include "amici/backwardproblem.h"
#include "amici/edata.h"
#include "amici/exception.h"
#include "amici/forwardproblem.h"
#include "amici/misc.h"
#include "amici/model.h"
#include "amici/solver.h"
#include "amici/steadystateproblem.h"
#include "amici/symbolic_functions.h"

#include <cstring>

namespace amici {

ReturnData::ReturnData(Solver const &solver, const Model &model)
    : ReturnData(model.getTimepoints(), model.np(), model.nk(), model.nx_rdata,
                 model.nx_solver, model.nxtrue_rdata, model.ny, model.nytrue,
                 model.nz, model.nztrue, model.ne, model.nJ, model.nplist(),
                 model.nMaxEvent(), model.nt(), solver.getNewtonMaxSteps(),
                 model.nw, model.getParameterScale(), model.o2mode,
                 solver.getSensitivityOrder(),
                 solver.getSensitivityMethod(),
                 solver.getReturnDataReportingMode()) {}

ReturnData::ReturnData(std::vector<realtype> ts, int np, int nk, int nx,
                       int nx_solver, int nxtrue, int ny, int nytrue, int nz,
                       int nztrue, int ne, int nJ, int nplist, int nmaxevent,
                       int nt, int newton_maxsteps, int nw,
                       std::vector<ParameterScaling> pscale,
                       SecondOrderMode o2mode, SensitivityOrder sensi,
                       SensitivityMethod sensi_meth, RDataReporting rdrm)
    : ts(std::move(ts)), np(np), nk(nk), nx(nx), nx_solver(nx_solver),
      nxtrue(nxtrue), ny(ny), nytrue(nytrue), nz(nz), nztrue(nztrue), ne(ne),
      nJ(nJ), nplist(nplist), nmaxevent(nmaxevent), nt(nt), nw(nw),
      newton_maxsteps(newton_maxsteps), pscale(std::move(pscale)),
      o2mode(o2mode), sensi(sensi), sensi_meth(sensi_meth),
      rdata_reporting(rdrm), x_solver(nx_solver), sx_solver(nx_solver, nplist),
      x_rdata(nx), sx_rdata(nx, nplist), nroots(ne) {

    switch (rdata_reporting) {
    case RDataReporting::full:
        initializeFullReporting();
        break;

    case RDataReporting::residuals:
        initializeResidualReporting();
        break;

    case RDataReporting::likelihood:
        initializeLikelihoodReporting();
        break;
    }
}

void ReturnData::initializeLikelihoodReporting() {
    llh = getNaN();
    chi2 = getNaN();
    if (sensi >= SensitivityOrder::first) {
        sllh.resize(nplist, getNaN());
        if (sensi >= SensitivityOrder::second)
            s2llh.resize(nplist * (nJ - 1), getNaN());

        if (sensi_meth == SensitivityMethod::forward ||
            sensi >= SensitivityOrder::second)
            FIM.resize(nplist * nplist, 0.0);
    }
}

void ReturnData::initializeResidualReporting() {
    y.resize(nt * ny, 0.0);
    sigmay.resize(nt * ny, 0.0);
    res.resize(nt * nytrue, 0.0);
    if ((sensi_meth == SensitivityMethod::forward &&
         sensi >= SensitivityOrder::first)
        || sensi >= SensitivityOrder::second) {

        sy.resize(nt * ny * nplist, 0.0);
        ssigmay.resize(nt * ny * nplist, 0.0);
        sres.resize(nt * nytrue * nplist, 0.0);
    }
}

void ReturnData::initializeFullReporting() {

    initializeLikelihoodReporting();
    initializeResidualReporting();

    xdot.resize(nx_solver, getNaN());

    J.resize(nx_solver * nx_solver, getNaN());

    // initialize with 0.0, so we only need to write non-zero values
    z.resize(nmaxevent * nz, 0.0);
    sigmaz.resize(nmaxevent * nz, 0.0);

    rz.resize(nmaxevent * nz, 0.0);
    x.resize(nt * nx, 0.0);
    w.resize(nt * nw, 0.0);

    preeq_numsteps.resize(3, 0);
    preeq_status.resize(3, SteadyStateStatus::not_run);
    posteq_numsteps.resize(3, 0);
    posteq_status.resize(3, SteadyStateStatus::not_run);

    if (nt > 0) {
        numsteps.resize(nt, 0);
        numrhsevals.resize(nt, 0);
        numerrtestfails.resize(nt, 0);
        numnonlinsolvconvfails.resize(nt, 0);
        order.resize(nt, 0);

        if (sensi_meth == SensitivityMethod::adjoint &&
            sensi >= SensitivityOrder::first) {
            numstepsB.resize(nt, 0);
            numrhsevalsB.resize(nt, 0);
            numerrtestfailsB.resize(nt, 0);
            numnonlinsolvconvfailsB.resize(nt, 0);
        }
    }

    x0.resize(nx, getNaN());
    x_ss.resize(nx, getNaN());

    if (sensi >= SensitivityOrder::first) {
        sx0.resize(nx * nplist, getNaN());
        sx_ss.resize(nx * nplist, getNaN());

        if (sensi_meth == SensitivityMethod::forward ||
            sensi >= SensitivityOrder::second) {
            // for second order we can fill in from the augmented states
            sx.resize(nt * nx * nplist, 0.0);
            sz.resize(nmaxevent * nz * nplist, 0.0);
            srz.resize(nmaxevent * nz * nplist, 0.0);
        }

        ssigmay.resize(nt * ny * nplist, 0.0);
        ssigmaz.resize(nmaxevent * nz * nplist, 0.0);
        if (sensi >= SensitivityOrder::second &&
            sensi_meth == SensitivityMethod::forward)
            s2rz.resize(nmaxevent * nztrue * nplist * nplist, 0.0);
    }
}

void ReturnData::processSimulationObjects(SteadystateProblem const *preeq,
                                          ForwardProblem const *fwd,
                                          BackwardProblem const *bwd,
                                          SteadystateProblem const *posteq,
                                          Model &model, Solver const &solver,
                                          ExpData const *edata) {
    ModelContext mc(&model);

    processSolver(solver);

    if (preeq)
        processPreEquilibration(*preeq, model);

    if (fwd)
        processForwardProblem(*fwd, model, edata);
    else
        invalidate(0);

    if (posteq)
        processPostEquilibration(*posteq, model, edata);

    if (fwd && !posteq)
        storeJacobianAndDerivativeInReturnData(*fwd, model);
    else if (posteq)
        storeJacobianAndDerivativeInReturnData(*posteq, model);

    if (fwd && bwd)
        processBackwardProblem(*fwd, *bwd, model);
    else if (solver.computingASA())
        invalidateSLLH();

    applyChainRuleFactorToSimulationResults(model);
}

void ReturnData::processPreEquilibration(SteadystateProblem const &preeq,
                                         Model &model) {
    readSimulationState(preeq.getFinalSimulationState(), model);

    if (!x_ss.empty()) {
        model.fx_rdata(x_rdata, x_solver);
        writeSlice(x_rdata, x_ss);
    }
    if (!sx_ss.empty() && sensi >= SensitivityOrder::first) {
        model.fsx_rdata(sx_rdata, sx_solver);
        for (int ip = 0; ip < nplist; ip++)
            writeSlice(sx_rdata[ip], slice(sx_ss, ip, nx));
    }
<<<<<<< HEAD
    /* Get cpu time for Newton solve in milliseconds */
    preeq_cpu_time = preeq.getCPUTime();
    preeq_status = preeq.getSteadyStateStatus();
=======
    /* Get cpu time for Newton solve in seconds */
    preeq_cpu_time = preeq.getCPUTime();
    preeq_status = static_cast<int>(preeq.getNewtonStatus());
>>>>>>> 6ee291fb
    preeq_wrms = preeq.getResidualNorm();
    if (preeq_status[1] == SteadyStateStatus::success)
        preeq_t = preeq.getSteadyStateTime();
    if (!preeq_numsteps.empty())
        writeSlice(preeq.getNumSteps(), preeq_numsteps);
    if (!preeq.getNumLinSteps().empty() && !preeq_numlinsteps.empty()) {
        preeq_numlinsteps.resize(newton_maxsteps * 2, 0);
        writeSlice(preeq.getNumLinSteps(), preeq_numlinsteps);
    }
}

void ReturnData::processPostEquilibration(SteadystateProblem const &posteq,
                                          Model &model, ExpData const *edata) {
    for (int it = 0; it < nt; it++) {
        auto t = model.getTimepoint(it);
        if (std::isinf(t)) {
            readSimulationState(posteq.getFinalSimulationState(), model);
            getDataOutput(it, model, edata);
        }
    }
<<<<<<< HEAD
    /* Get cpu time for Newton solve in milliseconds */
    posteq_cpu_time = posteq.getCPUTime();
    posteq_status = posteq.getSteadyStateStatus();
=======
    /* Get cpu time for Newton solve in seconds */
    posteq_cpu_time = posteq.getCPUTime();
    posteq_cpu_timeB = posteq.getCPUTimeB();
    posteq_status = static_cast<int>(posteq.getNewtonStatus());
>>>>>>> 6ee291fb
    posteq_wrms = posteq.getResidualNorm();
    if (posteq_status[1] == SteadyStateStatus::success)
        preeq_t = posteq.getSteadyStateTime();
    if (!posteq_numsteps.empty())
        writeSlice(posteq.getNumSteps(), posteq_numsteps);
    if (!posteq.getNumLinSteps().empty() && !posteq_numlinsteps.empty()) {
        posteq_numlinsteps.resize(newton_maxsteps * 2, 0);
        writeSlice(posteq.getNumLinSteps(), posteq_numlinsteps);
    }
}

void ReturnData::processForwardProblem(ForwardProblem const &fwd, Model &model,
                                       ExpData const *edata) {
    if (edata)
        initializeObjectiveFunction();

    auto initialState = fwd.getInitialSimulationState();
    if (initialState.x.getLength() == 0)
        return; // if x wasn't set forward problem failed during initialization
    readSimulationState(initialState, model);

    if (!x0.empty()) {
        model.fx_rdata(x_rdata, x_solver);
        writeSlice(x_rdata, x0);
    }

    if (!sx0.empty()) {
        model.fsx_rdata(sx_rdata, sx_solver);
        for (int ip = 0; ip < nplist; ip++)
            writeSlice(sx_rdata[ip], slice(sx0, ip, nx));
    }

    // process timpoint data
    for (int it = 0; it <= fwd.getTimepointCounter(); it++) {
        readSimulationState(fwd.getSimulationStateTimepoint(it), model);
        getDataOutput(it, model, edata);
    }
    // check for integration failure but consider postequilibration
    for (int it = fwd.getTimepointCounter() + 1; it < nt; it++)
        if (!std::isinf(model.getTimepoint(it)))
            invalidate(it);

    // process event data
    if (nz > 0) {
        auto rootidx = fwd.getRootIndexes();
        for (int iroot = 0; iroot <= fwd.getEventCounter(); iroot++) {
            readSimulationState(fwd.getSimulationStateEvent(iroot), model);
            getEventOutput(iroot, t, rootidx.at(iroot), model, edata);
        }
    }
}

void ReturnData::getDataOutput(int it, Model &model, ExpData const *edata) {
    if (!x.empty()) {
        model.fx_rdata(x_rdata, x_solver);
        writeSlice(x_rdata, slice(x, it, nx));
    }
    if (!w.empty())
        model.getExpression(slice(w, it, nw), ts[it], x_solver);
    if (!y.empty())
        model.getObservable(slice(y, it, ny), ts[it], x_solver);
    if (!sigmay.empty())
        model.getObservableSigma(slice(sigmay, it, ny), it, edata);

    if (edata) {
        if (!isNaN(llh))
            model.addObservableObjective(llh, it, x_solver, *edata);
        fres(it, model, *edata);
        fchi2(it);
    }

    if (sensi >= SensitivityOrder::first && nplist > 0) {

        if (!ssigmay.empty())
            model.getObservableSigmaSensitivity(slice(ssigmay, it, nplist * ny),
                                                it, edata);

        if (sensi_meth == SensitivityMethod::forward) {
            getDataSensisFSA(it, model, edata);
        } else if (edata && !sllh.empty()) {
            model.addPartialObservableObjectiveSensitivity(
                sllh, s2llh, it, x_solver, *edata);
        }
    }
}

void ReturnData::getDataSensisFSA(int it, Model &model, ExpData const *edata) {
    if (!sx.empty()) {
        model.fsx_rdata(sx_rdata, sx_solver);
        for (int ip = 0; ip < nplist; ip++) {
            writeSlice(sx_rdata[ip],
                       slice(sx, it * nplist + ip, nx));
        }
    }

    if (!sy.empty()) {
        model.getObservableSensitivity(slice(sy, it, nplist * ny), ts[it],
                                       x_solver, sx_solver);
    }

    if (edata) {
        if (!sllh.empty())
            model.addObservableObjectiveSensitivity(sllh, s2llh, it, x_solver,
                                                    sx_solver, *edata);
        fsres(it, model, *edata);
        fFIM(it, model, *edata);
    }
}

void ReturnData::getEventOutput(int iroot, realtype t, std::vector<int> rootidx,
                                Model &model, ExpData const *edata) {

    for (int ie = 0; ie < ne; ie++) {
        if (rootidx.at(ie) != 1 || nroots.at(ie) >= nmaxevent)
            continue;

        /* get event output */
        if (!z.empty())
            model.getEvent(slice(z, nroots.at(ie), nz), ie, t, x_solver);
        /* if called from fillEvent at last timepoint,
         then also get the root function value */
        if (t == model.getTimepoint(nt - 1))
            if (!rz.empty())
                model.getEventRegularization(slice(rz, nroots.at(ie), nz), ie,
                                             t, x_solver);

        if (edata) {
            if (!sigmaz.empty())
                model.getEventSigma(slice(sigmaz, nroots.at(ie), nz), ie,
                                    nroots.at(ie), t, edata);
            if (!isNaN(llh))
                model.addEventObjective(llh, ie, nroots.at(ie), t, x_solver,
                                        *edata);

            /* if called from fillEvent at last timepoint,
               add regularization based on rz */
            if (t == model.getTimepoint(nt - 1) && !isNaN(llh)) {
                model.addEventObjectiveRegularization(
                    llh, ie, nroots.at(ie), t, x_solver, *edata);
            }
        }

        if (sensi >= SensitivityOrder::first) {
            if (sensi_meth == SensitivityMethod::forward) {
                getEventSensisFSA(iroot, ie, t, model, edata);
            } else if (edata && !sllh.empty()) {
                model.addPartialEventObjectiveSensitivity(
                    sllh, s2llh, ie, nroots.at(ie), t, x_solver, *edata);
            }
        }
        nroots.at(ie)++;
    }
}

void ReturnData::getEventSensisFSA(int iroot, int ie, realtype t, Model &model,
                                   ExpData const *edata) {
    if (t == model.getTimepoint(nt - 1)) {
        // call from fillEvent at last timepoint
        if (!sz.empty())
            model.getUnobservedEventSensitivity(
                slice(sz, nroots.at(ie), nz * nplist), ie);
        if (!srz.empty())
            model.getEventRegularizationSensitivity(
                slice(srz, nroots.at(ie), nz * nplist), ie, t, x_solver,
                sx_solver);
    } else if (!sz.empty()) {
        model.getEventSensitivity(slice(sz, nroots.at(ie), nz * nplist), ie,
                                  t, x_solver, sx_solver);
    }

    if (edata && !sllh.empty()) {
        model.addEventObjectiveSensitivity(sllh, s2llh, ie, nroots.at(ie),
                                           t, x_solver, sx_solver, *edata);
    }
}

void ReturnData::processBackwardProblem(ForwardProblem const &fwd,
                                        BackwardProblem const &bwd,
                                        Model &model) {
    if (sllh.empty())
        return;
    readSimulationState(fwd.getInitialSimulationState(), model);

    std::vector<realtype> llhS0(model.nJ * model.nplist(), 0.0);
    auto xB = bwd.getAdjointState();
    auto xQB = bwd.getAdjointQuadrature();

    /* NB: This nested loop will not be necessary for fully adjoint
       preequilibration or post-equilibration without further time points */
    for (int iJ = 0; iJ < model.nJ; iJ++) {
        if (iJ == 0) {
            for (int ip = 0; ip < model.nplist(); ++ip) {
                llhS0[ip] = 0.0;
                for (int ix = 0; ix < model.nxtrue_solver; ++ix) {
                    llhS0[ip] += xB[ix] * sx_solver.at(ix, ip);
                }
            }
        } else {
            for (int ip = 0; ip < model.nplist(); ++ip) {
                llhS0[ip + iJ * model.nplist()] = 0.0;
                for (int ix = 0; ix < model.nxtrue_solver; ++ix) {
                    llhS0[ip + iJ * model.nplist()] +=
                        xB[ix + iJ * model.nxtrue_solver] *
                            sx_solver.at(ix, ip) +
                        xB[ix] *
                            sx_solver.at(ix + iJ * model.nxtrue_solver, ip);
                }
            }
        }
    }

    for (int iJ = 0; iJ < model.nJ; iJ++) {
        for (int ip = 0; ip < model.nplist(); ip++) {
            if (iJ == 0) {
                sllh.at(ip) -= llhS0[ip] + xQB[ip * model.nJ];
            } else {
                s2llh.at(iJ - 1 + ip * (model.nJ - 1)) -=
                    llhS0[ip + iJ * model.nplist()] + xQB[iJ + ip * model.nJ];
            }
        }
    }
}

void ReturnData::processSolver(Solver const &solver) {

    cpu_time = solver.getCpuTime();
    if (!numsteps.empty())
        numsteps = solver.getNumSteps();
    if (!numrhsevals.empty())
        numrhsevals = solver.getNumRhsEvals();
    if (!numerrtestfails.empty())
        numerrtestfails = solver.getNumErrTestFails();
    if (!numnonlinsolvconvfails.empty())
        numnonlinsolvconvfails = solver.getNumNonlinSolvConvFails();
    if (!order.empty())
        order = solver.getLastOrder();

    cpu_timeB = solver.getCpuTimeB();
    if (!numstepsB.empty())
        numstepsB = solver.getNumStepsB();
    if (!numrhsevalsB.empty())
        numrhsevalsB = solver.getNumRhsEvalsB();
    if (!numerrtestfailsB.empty())
        numerrtestfailsB = solver.getNumErrTestFailsB();
    if (!numnonlinsolvconvfailsB.empty())
        numnonlinsolvconvfailsB = solver.getNumNonlinSolvConvFailsB();
}

void ReturnData::readSimulationState(SimulationState const &state,
                                     Model &model) {
    x_solver = state.x;
    dx_solver = state.dx;
    if (computingFSA() || state.t == model.t0())
        sx_solver = state.sx;
    t = state.t;
    model.setModelState(state.state);
}

void ReturnData::invalidate(const int it_start) {
    if (it_start >= nt)
        return;

    invalidateLLH();
    invalidateSLLH();

    if (!x.empty())
        std::fill(x.begin() + nx * it_start, x.end(), getNaN());
    if (!y.empty())
        std::fill(y.begin() + ny * it_start, y.end(), getNaN());
    if (!w.empty())
        std::fill(w.begin() + nw * it_start, w.end(), getNaN());

    if (!sx.empty())
        std::fill(sx.begin() + nx * nplist * it_start, sx.end(), getNaN());
    if (!sy.empty())
        std::fill(sy.begin() + ny * nplist * it_start, sy.end(), getNaN());
}

void ReturnData::invalidateLLH() {
    llh = getNaN();
    chi2 = getNaN();
}

void ReturnData::invalidateSLLH() {
    if (!sllh.empty()) {
        std::fill(sllh.begin(), sllh.end(), getNaN());
        std::fill(s2llh.begin(), s2llh.end(), getNaN());
    }
}

void ReturnData::applyChainRuleFactorToSimulationResults(const Model &model) {
    // chain-rule factor: multiplier for am_p
    std::vector<realtype> coefficient(nplist, 1.0);
    std::vector<realtype> pcoefficient(nplist, 1.0);

    std::vector<realtype> unscaledParameters = model.getParameters();
    unscaleParameters(unscaledParameters, model.getParameterScale(),
                      unscaledParameters);

    std::vector<realtype> augcoefficient(np, 1.0);

    if (sensi == SensitivityOrder::second && o2mode == SecondOrderMode::full) {
        for (int ip = 0; ip < np; ++ip) {
            switch (pscale[ip]) {
            case ParameterScaling::log10:
                augcoefficient.at(ip) = unscaledParameters.at(ip) * log(10);
                break;
            case ParameterScaling::ln:
                augcoefficient.at(ip) = unscaledParameters.at(ip);
                break;
            case ParameterScaling::none:
                break;
            }
        }
    }

    for (int ip = 0; ip < nplist; ++ip) {
        switch (pscale[model.plist(ip)]) {
        case ParameterScaling::log10:
            coefficient.at(ip) = log(10.0);
            pcoefficient.at(ip) =
                unscaledParameters.at(model.plist(ip)) * log(10);
            break;
        case ParameterScaling::ln:
            pcoefficient.at(ip) = unscaledParameters.at(model.plist(ip));
            break;
        case ParameterScaling::none:
            break;
        }
    }

    if (sensi >= SensitivityOrder::first) {
        // recover first order sensitivies from states for adjoint sensitivity
        // analysis
        if (sensi == SensitivityOrder::second
            && o2mode == SecondOrderMode::full
            && sensi_meth == SensitivityMethod::adjoint) {
            if (!sx.empty() && !x.empty())
                for (int ip = 0; ip < nplist; ++ip)
                    for (int ix = 0; ix < nxtrue; ++ix)
                        for (int it = 0; it < nt; ++it)
                            sx.at(ix + nxtrue * (ip + it * nplist)) =
                                x.at(it * nx + nxtrue + ip * nxtrue + ix);

            if (!sy.empty() && !y.empty())
                for (int ip = 0; ip < nplist; ++ip)
                    for (int iy = 0; iy < nytrue; ++iy)
                        for (int it = 0; it < nt; ++it)
                            sy.at(iy + nytrue * (ip + it * nplist)) =
                                y.at(it * ny + nytrue + ip * nytrue + iy);

            if (!sz.empty() && !z.empty())
                for (int ip = 0; ip < nplist; ++ip)
                    for (int iz = 0; iz < nztrue; ++iz)
                        for (int it = 0; it < nt; ++it)
                            sz.at(iz + nztrue * (ip + it * nplist)) =
                                z.at(it * nz + nztrue + ip * nztrue + iz);

        }

        if (!sllh.empty())
            for (int ip = 0; ip < nplist; ++ip)
                sllh.at(ip) *= pcoefficient.at(ip);


        if (!sres.empty())
            for (int iyt = 0; iyt < nytrue * nt; ++iyt)
                for (int ip = 0; ip < nplist; ++ip)
                    sres.at((iyt * nplist + ip)) *= pcoefficient.at(ip);

        if(!FIM.empty())
            for (int ip = 0; ip < nplist; ++ip)
                for (int jp = 0; jp < nplist; ++jp)
                    FIM.at(jp + ip * nplist) *=
                        pcoefficient.at(ip)*pcoefficient.at(jp);

#define chainRule(QUANT, IND1, N1T, N1, IND2, N2)                              \
    if (!s##QUANT.empty())                                                     \
        for (int IND1 = 0; (IND1) < (N1T); ++(IND1))                           \
            for (int ip = 0; ip < nplist; ++ip)                                \
                for (int IND2 = 0; (IND2) < (N2); ++(IND2)) {                  \
                    s##QUANT.at(((IND2)*nplist + ip) * (N1) + (IND1)) *=       \
                        pcoefficient.at(ip);                                   \
                }

        chainRule(x, ix, nxtrue, nx, it, nt);
        chainRule(y, iy, nytrue, ny, it, nt);
        chainRule(sigmay, iy, nytrue, ny, it, nt);
        chainRule(z, iz, nztrue, nz, ie, nmaxevent);
        chainRule(sigmaz, iz, nztrue, nz, ie, nmaxevent);
        chainRule(rz, iz, nztrue, nz, ie, nmaxevent);
        chainRule(x0, ix, nxtrue, nx, it, 1);
    }

    if (o2mode == SecondOrderMode::full) { // full
        if (!s2llh.empty() && !sllh.empty()) {
            for (int ip = 0; ip < nplist; ++ip) {
                for (int iJ = 1; iJ < nJ; ++iJ) {
                    s2llh[ip * nplist + (iJ - 1)] *=
                        pcoefficient.at(ip) * augcoefficient[iJ - 1];
                    if (model.plist(ip) == iJ - 1)
                        s2llh[ip * nplist + (iJ - 1)] +=
                            sllh.at(ip) * coefficient.at(ip);
                }
            }
        }

#define s2ChainRule(QUANT, IND1, N1T, N1, IND2, N2)                            \
    if (!s##QUANT.empty())                                                     \
        for (int ip = 0; ip < nplist; ++ip)                                    \
            for (int iJ = 1; iJ < nJ; ++iJ)                                    \
                for (int IND1 = 0; IND1 < N1T; ++IND1)                         \
                    for (int IND2 = 0; IND2 < N2; ++IND2) {                    \
                        s##QUANT.at((IND2 * nplist + ip) * N1 + IND1 +         \
                                    iJ * N1T) *=                               \
                            pcoefficient.at(ip) * augcoefficient[iJ - 1];      \
                        if (model.plist(ip) == iJ - 1)                         \
                            s##QUANT.at((IND2 * nplist + ip) * N1 + IND1 +     \
                                        iJ * N1T) +=                           \
                                s##QUANT.at((IND2 * nplist + ip) * N1 +        \
                                            IND1) *                            \
                                coefficient[ip];                               \
                    }

        s2ChainRule(x, ix, nxtrue, nx, it, nt);
        s2ChainRule(y, iy, nytrue, ny, it, nt);
        s2ChainRule(sigmay, iy, nytrue, ny, it, nt);
        s2ChainRule(z, iz, nztrue, nz, ie, nmaxevent);
        s2ChainRule(sigmaz, iz, nztrue, nz, ie, nmaxevent);
        s2ChainRule(rz, iz, nztrue, nz, ie, nmaxevent);
    }

    if (o2mode == SecondOrderMode::directional) { // directional
        for (int ip = 0; ip < nplist; ++ip) {
            s2llh.at(ip) *= pcoefficient.at(ip);
            s2llh.at(ip) += model.k()[nk - nplist + ip] * sllh.at(ip) /
                            unscaledParameters[model.plist(ip)];
        }

#define s2vecChainRule(QUANT, IND1, N1T, N1, IND2, N2)                         \
    if (!s##QUANT.empty())                                                     \
        for (int ip = 0; ip < nplist; ++ip)                                    \
            for (int IND1 = 0; IND1 < N1T; ++IND1)                             \
                for (int IND2 = 0; IND2 < N2; ++IND2) {                        \
                    s##QUANT.at((IND2 * nplist + ip) * N1 + IND1 + N1T) *=     \
                        pcoefficient.at(ip);                                   \
                    s##QUANT.at((IND2 * nplist + ip) * N1 + IND1 + N1T) +=     \
                        model.k()[nk - nplist + ip] *                          \
                        s##QUANT.at((IND2 * nplist + ip) * N1 + IND1) /        \
                        unscaledParameters[model.plist(ip)];                   \
                }

        s2vecChainRule(x, ix, nxtrue, nx, it, nt);
        s2vecChainRule(y, iy, nytrue, ny, it, nt);
        s2vecChainRule(sigmay, iy, nytrue, ny, it, nt);
        s2vecChainRule(z, iz, nztrue, nz, ie, nmaxevent);
        s2vecChainRule(sigmaz, iz, nztrue, nz, ie, nmaxevent);
        s2vecChainRule(rz, iz, nztrue, nz, ie, nmaxevent);
    }
}

void ReturnData::initializeObjectiveFunction() {
    if (rdata_reporting == RDataReporting::likelihood ||
        rdata_reporting == RDataReporting::full) {
        llh = 0.0;
        std::fill(sllh.begin(), sllh.end(), 0.0);
        std::fill(s2llh.begin(), s2llh.end(), 0.0);
    }
    if (rdata_reporting == RDataReporting::residuals ||
        rdata_reporting == RDataReporting::full)
        chi2 = 0.0;
}

static realtype fres(realtype y, realtype my, realtype sigma_y) {
    return (y - my) / sigma_y;
}

static realtype fsres(realtype y, realtype sy, realtype my,
                      realtype sigma_y, realtype ssigma_y) {
    double r = fres(sy, 0.0, sigma_y);
    if (ssigma_y > 0)
        r += fres(y, my, sigma_y * sigma_y / ssigma_y);
    return r;
}

void ReturnData::fres(const int it, Model &model, const ExpData &edata) {
    if (res.empty())
        return;

    std::vector<realtype> y_it(ny, 0.0);
    model.getObservable(y_it, ts[it], x_solver);

    std::vector<realtype> sigmay_it(ny, 0.0);
    model.getObservableSigma(sigmay_it, it, &edata);

    auto observedData = edata.getObservedDataPtr(it);
    for (int iy = 0; iy < nytrue; ++iy) {
        int iyt = iy + it * edata.nytrue();
        if (!edata.isSetObservedData(it, iy))
            continue;
        res.at(iyt) = amici::fres(y_it.at(iy), observedData[iy],
                                  sigmay_it.at(iy));
    }
}

void ReturnData::fchi2(const int it) {
    if (res.empty() || isNaN(chi2))
        return;

    for (int iy = 0; iy < nytrue; ++iy) {
        int iyt_true = iy + it * nytrue;
        chi2 += pow(res.at(iyt_true), 2);
    }
}

void ReturnData::fsres(const int it, Model &model, const ExpData &edata) {
    if (sres.empty())
        return;

    std::vector<realtype> y_it(ny, 0.0);
    model.getObservable(y_it, ts[it], x_solver);
    std::vector<realtype> sy_it(ny * nplist, 0.0);
    model.getObservableSensitivity(sy_it, ts[it], x_solver, sx_solver);

    std::vector<realtype> sigmay_it(ny, 0.0);
    model.getObservableSigma(sigmay_it, it, &edata);
    std::vector<realtype> ssigmay_it(ny * nplist, 0.0);
    model.getObservableSigmaSensitivity(ssigmay_it, it, &edata);

    auto observedData = edata.getObservedDataPtr(it);
    for (int iy = 0; iy < nytrue; ++iy) {
        if (!edata.isSetObservedData(it, iy))
            continue;
        for (int ip = 0; ip < nplist; ++ip) {
            int idx = (iy + it * edata.nytrue()) * nplist + ip;
            sres.at(idx) = amici::fsres(y_it.at(iy), sy_it.at(iy + ny * ip),
                                        observedData[iy], sigmay_it.at(iy),
                                        ssigmay_it.at(iy + ny * ip));
        }
    }
}

void ReturnData::fFIM(int it, Model &model, const ExpData &edata) {
    if (FIM.empty())
        return;

    std::vector<realtype> y_it(ny, 0.0);
    model.getObservable(y_it, ts[it], x_solver);
    std::vector<realtype> sy_it(ny * nplist, 0.0);
    model.getObservableSensitivity(sy_it, ts[it], x_solver, sx_solver);

    std::vector<realtype> sigmay_it(ny, 0.0);
    model.getObservableSigma(sigmay_it, it, &edata);
    std::vector<realtype> ssigmay_it(ny * nplist, 0.0);
    model.getObservableSigmaSensitivity(ssigmay_it, it, &edata);

    auto observedData = edata.getObservedDataPtr(it);
    for (int iy = 0; iy < nytrue; ++iy) {
        if (!edata.isSetObservedData(it, iy))
            continue;
        for (int ip = 0; ip < nplist; ++ip) {
            for (int jp = 0; jp < nplist; ++jp) {
                FIM.at(ip + nplist * jp) +=
                    amici::fsres(y_it.at(iy), sy_it.at(iy + ny * ip),
                                 observedData[iy], sigmay_it.at(iy),
                                 ssigmay_it.at(iy + ny * ip))
                    *
                    amici::fsres(y_it.at(iy), sy_it.at(iy + ny * jp),
                                 observedData[iy], sigmay_it.at(iy),
                                 ssigmay_it.at(iy + ny * jp));
            }
        }
    }
}

ModelContext::ModelContext(Model *model)
    : model(model), original_state(model->getModelState()) {}

ModelContext::~ModelContext() { restore(); }

void ModelContext::restore() { model->setModelState(original_state); }

} // namespace amici<|MERGE_RESOLUTION|>--- conflicted
+++ resolved
@@ -190,15 +190,9 @@
         for (int ip = 0; ip < nplist; ip++)
             writeSlice(sx_rdata[ip], slice(sx_ss, ip, nx));
     }
-<<<<<<< HEAD
     /* Get cpu time for Newton solve in milliseconds */
     preeq_cpu_time = preeq.getCPUTime();
     preeq_status = preeq.getSteadyStateStatus();
-=======
-    /* Get cpu time for Newton solve in seconds */
-    preeq_cpu_time = preeq.getCPUTime();
-    preeq_status = static_cast<int>(preeq.getNewtonStatus());
->>>>>>> 6ee291fb
     preeq_wrms = preeq.getResidualNorm();
     if (preeq_status[1] == SteadyStateStatus::success)
         preeq_t = preeq.getSteadyStateTime();
@@ -219,16 +213,10 @@
             getDataOutput(it, model, edata);
         }
     }
-<<<<<<< HEAD
     /* Get cpu time for Newton solve in milliseconds */
     posteq_cpu_time = posteq.getCPUTime();
+    posteq_cpu_timeB = posteq.getCPUTimeB();
     posteq_status = posteq.getSteadyStateStatus();
-=======
-    /* Get cpu time for Newton solve in seconds */
-    posteq_cpu_time = posteq.getCPUTime();
-    posteq_cpu_timeB = posteq.getCPUTimeB();
-    posteq_status = static_cast<int>(posteq.getNewtonStatus());
->>>>>>> 6ee291fb
     posteq_wrms = posteq.getResidualNorm();
     if (posteq_status[1] == SteadyStateStatus::success)
         preeq_t = posteq.getSteadyStateTime();
