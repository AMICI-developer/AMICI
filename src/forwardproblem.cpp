#include "amici/forwardproblem.h"

#include "amici/cblas.h"
#include "amici/model.h"
#include "amici/solver.h"
#include "amici/exception.h"
#include "amici/edata.h"
#include "amici/rdata.h"
#include "amici/steadystateproblem.h"

#include <algorithm>
#include <cmath>
#include <cstring>

namespace amici {

extern msgIdAndTxtFp warnMsgIdAndTxt;


ForwardProblem::ForwardProblem(ReturnData *rdata, const ExpData *edata,
                               Model *model, Solver *solver)
    : model(model),
      rdata(rdata),
      solver(solver),
      edata(edata),
      rootidx(static_cast<decltype (rootidx)::size_type>(model->ne * model->ne * model->nMaxEvent()), 0),
      nroots(static_cast<decltype (nroots)::size_type>(model->ne), 0),
      rootvals(static_cast<decltype (rootvals)::size_type>(model->ne), 0.0),
      rvaltmp(static_cast<decltype (rvaltmp)::size_type>(model->ne), 0.0),
      discs(static_cast<decltype (discs)::size_type>(model->nMaxEvent() * model->ne), 0.0),
      irdiscs(model->nMaxEvent() * model->ne, 0.0),
      x_disc(model->nx_solver, model->nMaxEvent()*model->ne),
      xdot_disc(model->nx_solver, model->nMaxEvent()*model->ne),
      xdot_old_disc(model->nx_solver, model->nMaxEvent()*model->ne),
      dJydx(model->nJ * model->nx_solver * model->nt(), 0.0),
      dJzdx(model->nJ * model->nx_solver * model->nMaxEvent(), 0.0),
      t(model->t0()),
      rootsfound(model->ne, 0),
      Jtmp(SUNMatrixWrapper(model->nx_solver,model->nx_solver)),
      x(model->nx_solver),
      x_rdata(model->nx_rdata),
      x_old(model->nx_solver),
      dx(model->nx_solver),
      dx_old(model->nx_solver),
      xdot(model->nx_solver),
      xdot_old(model->nx_solver),
      sx(model->nx_solver,model->nplist()),
      sx_rdata(model->nx_rdata,model->nplist()),
      sdx(model->nx_solver,model->nplist())
{
}


void ForwardProblem::workForwardProblem() {
    bool computeSensitivities =
        solver->getSensitivityOrder() >= SensitivityOrder::first &&
        model->nx_solver > 0;
    
    model->initialize(&x, &dx, &sx, &sdx, computeSensitivities);
    solver->setup(model->t0(), model, x, dx, sx, sdx);

    model->fx_rdata(&x_rdata, &x);
    if(solver->getSensitivityOrder() >= SensitivityOrder::first) {
        model->fsx_rdata(&sx_rdata, &sx);
    }

    if(edata){
        rdata->initializeObjectiveFunction();
    }

    /* if preequilibration is necessary, start Newton solver */
    if (solver->getNewtonPreequilibration() || (edata && !edata->fixedParametersPreequilibration.empty())) {
        handlePreequilibration();
    } else {
        model->fx_rdata(&x_rdata, &x);
        rdata->x0 = std::move(x_rdata.getVector());
        if (solver->getSensitivityMethod() == SensitivityMethod::forward &&
                solver->getSensitivityOrder() >= SensitivityOrder::first) {
            model->fsx_rdata(&sx_rdata, &sx);
            for (int ix = 0; ix < rdata->nx; ix++) {
                for (int ip = 0; ip < model->nplist(); ip++)
                    rdata->sx0[ip*rdata->nx + ix] = sx_rdata.at(ix,ip);
            }
        }
    }

    /* perform presimulation if necessary */
    if (edata && edata->t_presim > 0)
        handlePresimulation();

    /* loop over timepoints */
    for (int it = 0; it < model->nt(); it++) {
        auto nextTimepoint = model->t(it);

        if (nextTimepoint > model->t0()) {
            if (model->nx_solver == 0) {
                t = nextTimepoint;
                break;
            }

            // Solve for nextTimepoint
            while (solver->gett() < nextTimepoint) {
                if (std::isinf(nextTimepoint)) {
                    SteadystateProblem sstate = SteadystateProblem(&t, &x, &sx);
                    sstate.workSteadyStateProblem(rdata, solver, model, it);
                } else {
                    int status = solver->run(nextTimepoint);
                    t = solver->gett();
                    x.copy(solver->getState(t));
                    if (status == AMICI_ILL_INPUT) {
                        /* clustering of roots => turn off rootfinding */
                        solver->turnOffRootFinding();
                    } else if (status == AMICI_ROOT_RETURN) {
                        handleEvent(&tlastroot, false);
                    }
                }
            }
        }
        handleDataPoint(it);
    }

    /* fill events */
    if (model->nz > 0) {
        getEventOutput();
    }

    // set likelihood
    if (!edata) {
        rdata->invalidateLLH();
        rdata->invalidateSLLH();
    }

    storeJacobianAndDerivativeInReturnData();
}


void ForwardProblem::handlePreequilibration()
{
    // Are there dedicated condition preequilibration parameters provided?
    bool overrideFixedParameters = edata && !edata->fixedParametersPreequilibration.empty();

    std::vector<realtype> originalFixedParameters; // to restore after pre-equilibration

    if(overrideFixedParameters) {
        if(edata->fixedParametersPreequilibration.size() != (unsigned) model->nk())
            throw AmiException("Number of fixed parameters (%d) in model does not match preequilibration parameters in ExpData (%zd).",
                               model->nk(), edata->fixedParametersPreequilibration.size());
        originalFixedParameters = model->getFixedParameters();
        model->setFixedParameters(edata->fixedParametersPreequilibration);
    }

    // pre-equilibrate
    SteadystateProblem sstate = SteadystateProblem(&t, &x, &sx);

    sstate.workSteadyStateProblem(rdata, solver, model, -1);

    if(overrideFixedParameters) {
        // Restore
        model->setFixedParameters(originalFixedParameters);
    }

    updateAndReinitStatesAndSensitivities(true);
}

<<<<<<< HEAD
void ForwardProblem::updateAndReinitStatesAndSensitivities() {
=======

void ForwardProblem::updateAndReinitStatesAndSensitivities(bool isSteadystate) {
>>>>>>> 9c732210

    if (isSteadystate) {
        model->fx_rdata(&x_rdata, &x);
        rdata->x_ss = std::move(x_rdata.getVector());
    }

    model->fx0_fixedParameters(&x);
    solver->reInit(t, x, dx);
    model->fx_rdata(&x_rdata, &x);

    rdata->x0 = std::move(x_rdata.getVector());
    if (solver->getSensitivityOrder() >= SensitivityOrder::first) {
        if (isSteadystate) {
            model->fsx_rdata(&sx_rdata, &sx);
            for (int ip = 0; ip < model->nplist(); ip++)
                std::copy_n(sx_rdata.data(ip), rdata->nx,
                            &rdata->sx_ss.at(ip * rdata->nx));
        }

        model->fsx0_fixedParameters(&sx, &x);
        model->fsx_rdata(&sx_rdata, &sx);

        for (int ip = 0; ip < model->nplist(); ip++)
            std::copy_n(sx_rdata.data(ip), rdata->nx,
                        &rdata->sx0.at(ip * rdata->nx));

        if (solver->getSensitivityMethod() == SensitivityMethod::forward)
            solver->sensReInit(sx, sdx);
    }
}

void ForwardProblem::handlePresimulation()
{
    // Are there dedicated condition preequilibration parameters provided?
    bool overrideFixedParameters = edata && !edata->fixedParametersPresimulation.empty();

    std::vector<realtype> originalFixedParameters; // to restore after pre-equilibration

    if(overrideFixedParameters) {
        if(edata->fixedParametersPresimulation.size() != (unsigned) model->nk())
            throw AmiException("Number of fixed parameters (%d) in model does not match presimulation parameters in ExpData (%zd).",
                           model->nk(), edata->fixedParametersPresimulation.size());
        originalFixedParameters = model->getFixedParameters();
        model->setFixedParameters(edata->fixedParametersPresimulation);
    }
    t = model->t0() - edata->t_presim;
    updateAndReinitStatesAndSensitivities(false);

    solver->run(model->t0());

    if(overrideFixedParameters) {
        model->setFixedParameters(originalFixedParameters);
    }
    t = model->t0();
    updateAndReinitStatesAndSensitivities(false);
}


void ForwardProblem::handleEvent(realtype *tlastroot, const bool seflag) {
    /* store heaviside information at event occurence */
    model->froot(t, &x, &dx, rootvals.data());

    if (!seflag) {
        solver->getRootInfo(rootsfound.data());
    }

    if (iroot < model->nMaxEvent() * model->ne) {
        std::copy(rootsfound.begin(), rootsfound.end(), &rootidx[iroot * model->ne]);
    }

    rvaltmp = rootvals;

    if (!seflag) {
        /* only extract in the first event fired */
        if (solver->getSensitivityOrder() >= SensitivityOrder::first &&
            solver->getSensitivityMethod() == SensitivityMethod::forward) {
            sx.copy(solver->getStateSensitivity(t));
        }

        /* only check this in the first event fired, otherwise this will always
         * be true */
        if (t == *tlastroot) {
            throw AmiException("AMICI is stuck in an event, as the initial"
                               "step-size after the event is too small. To fix "
                               "this, increase absolute and relative tolerances!");
        }
        *tlastroot = t;
    }

    if(model->nz>0)
        getEventOutput();

    /* if we need to do forward sensitivities later on we need to store the old
     * x and the old xdot */
    if (solver->getSensitivityOrder() >= SensitivityOrder::first) {
        /* store x and xdot to compute jump in sensitivities */
        x_old = solver->getState(t);
        if (solver->getSensitivityMethod() == SensitivityMethod::forward) {
            model->fxdot(t, &x, &dx, &xdot);
            xdot_old = xdot;
            dx_old = dx;

            /* compute event-time derivative only for primary events, we get
             * into trouble with multiple simultaneously firing events here (but
             * is this really well defined then?), in that case just use the
             * last ie and hope for the best. */
            if (!seflag) {
                for (int ie = 0; ie < model->ne; ie++) {
                    if (rootsfound.at(ie) == 1) {
                        /* only consider transitions false -> true */
                        model->fstau(t, ie, &x, &sx);
                    }
                }
            }
        } else if (solver->getSensitivityMethod() == SensitivityMethod::adjoint) {
            /* store x to compute jump in discontinuity */
            if (iroot < model->nMaxEvent() * model->ne) {
                x_disc[iroot] = x;
                xdot_disc[iroot] = xdot;
                xdot_old_disc[iroot] = xdot_old;
            }
        }
    }

    model->updateHeaviside(rootsfound);

    applyEventBolus();

    if (iroot < model->nMaxEvent() * model->ne) {
        discs[iroot] = t;
        ++iroot;
    } else {
        warnMsgIdAndTxt("AMICI:mex:TOO_MUCH_EVENT",
                        "Event was recorded but not reported as the number of "
                        "occured events exceeded (nmaxevents)*(number of "
                        "events in model definition)!");
        /* reinitialise so that we can continue in peace */
        solver->reInit(t, x, dx);
        return;
    }

    if (solver->getSensitivityOrder() >= SensitivityOrder::first
            && solver->getSensitivityMethod() == SensitivityMethod::forward) {
        /* compute the new xdot  */
        model->fxdot(t, &x, &dx, &xdot);
        applyEventSensiBolusFSA();
    }

    int secondevent = 0;

    /* check whether we need to fire a secondary event */
    model->froot(t, &x, &dx, rootvals.data());
    for (int ie = 0; ie < model->ne; ie++) {
        /* the same event should not trigger itself */
        if (rootsfound.at(ie) == 0) {
            /* check whether there was a zero-crossing */
            if (0 > rvaltmp.at(ie) * rootvals.at(ie)) {
                if (rvaltmp.at(ie) < rootvals.at(ie)) {
                    rootsfound.at(ie) = 1;
                } else {
                    rootsfound.at(ie) = -1;
                }
                secondevent++;
            } else {
                rootsfound.at(ie) = 0;
            }
        } else {
            /* don't fire the same event again */
            rootsfound.at(ie) = 0;
        }
    }
    /* fire the secondary event */
    if (secondevent > 0) {
        handleEvent(tlastroot, TRUE);
    }

    /* only reinitialise in the first event fired */
    if (!seflag) {
        solver->reInit(t, x, dx);

        /* make time derivative consistent */
        solver->calcIC(t);

        if (solver->getSensitivityOrder() >= SensitivityOrder::first) {
            if (solver->getSensitivityMethod() == SensitivityMethod::forward) {
                solver->sensReInit(sx, sdx);
            }
        }
    }
}


void ForwardProblem::storeJacobianAndDerivativeInReturnData() {
    model->fxdot(t, &x, &dx, &xdot);
    rdata->xdot = xdot.getVector();

    model->fJ(t, 0.0, &x, &dx, &xdot, Jtmp.get());
    // CVODES uses colmajor, so we need to transform to rowmajor
    for (int ix = 0; ix < model->nx_solver; ix++) {
        for (int jx = 0; jx < model->nx_solver; jx++) {
            rdata->J[ix * model->nx_solver + jx] =
                Jtmp.data()[ix + model->nx_solver * jx];
        }
    }
}


void ForwardProblem::getEventOutput() {
    if (t == model->gett(model->nt() - 1,rdata)) {
        // call from fillEvent at last timepoint
        model->froot(t, &x, &dx, rootvals.data());
    }

    /* EVENT OUTPUT */
    for (int ie = 0; ie < model->ne; ie++) {
        /* only look for roots of the rootfunction not discontinuities */
        if (nroots.at(ie) >= model->nMaxEvent())
            continue;

        /* only consider transitions false -> true or event filling */
        if (rootsfound.at(ie) != 1 && t != model->gett(model->nt() - 1, rdata)) {
            continue;
        }

        /* get event output */
        model->fz(nroots.at(ie), ie, t, &x, rdata);
        /* if called from fillEvent at last timepoint,
         then also get the root function value */
        if (t == model->gett(model->nt() - 1,rdata))
            model->frz(nroots.at(ie), ie, t, &x, rdata);

        if (edata) {
            model->fsigmaz(t, ie, nroots.data(), rdata, edata);
            model->fJz(nroots.at(ie), rdata, edata);

            /* if called from fillEvent at last timepoint,
               add regularization based on rz */
            if (t == model->gett(model->nt() - 1,rdata))
                model->fJrz(nroots.at(ie), rdata, edata);
        }

        if (solver->getSensitivityOrder() >= SensitivityOrder::first) {
            prepEventSensis(ie);
            if (solver->getSensitivityMethod() == SensitivityMethod::forward) {
                getEventSensisFSA(ie);
            }
        }

        nroots.at(ie)++;
    }

    if (t == model->gett(model->nt() - 1, rdata)) {
        // call from fillEvent at last timepoint
        // loop until all events are filled
        if(std::any_of(nroots.cbegin(), nroots.cend(), [&](int curNRoots){ return curNRoots < model->nMaxEvent(); }))
            getEventOutput();
    }
}


void ForwardProblem::prepEventSensis(int ie) {

    if(!edata)
        return;

    for (int iz = 0; iz < model->nztrue; iz++) {
        if(model->z2event[iz] - 1 != ie)
            continue;

        model->fdzdp(t, ie, &x);

        model->fdzdx(t, ie, &x);

        if (t == model->gett(model->nt() - 1,rdata)) {
            model->fdrzdp(t, ie, &x);
            model->fdrzdx(t, ie, &x);
        }
        /* extract the value for the standard deviation, if the data
           value is NaN, use the parameter value. Store this value in the return
           struct */
    }
    model->fsigmaz(t, ie, nroots.data(), rdata, edata);
    model->fdsigmazdp(t, ie, nroots.data(), rdata, edata);
    model->fdJzdz(nroots.at(ie), rdata, edata);
    model->fdJzdsigma(nroots.at(ie), rdata, edata);

    if (t == model->t(model->nt() - 1)) {
        model->fdJrzdz(nroots.at(ie), rdata, edata);
        model->fdJrzdsigma(nroots.at(ie), rdata, edata);
    }

    model->fdJzdx(&dJzdx, nroots.at(ie), t, edata, rdata);
    model->fdJzdp(nroots.at(ie), t, edata, rdata);

    if (solver->getSensitivityMethod() == SensitivityMethod::adjoint && model->nz > 0) {
        amici_daxpy(model->nplist(), -1.0, model->dJzdp.data(), 1, rdata->sllh.data(), 1);
        amici_daxpy(model->nplist(), -1.0, &model->dJzdp[1], model->nJ, rdata->s2llh.data(), model->nJ - 1);
    }

}


void ForwardProblem::getEventSensisFSA(int ie) {
    if (t == model->t(model->nt() - 1)) {
        // call from fillEvent at last timepoint
        model->fsz_tf(nroots.data(),ie, rdata);
        model->fsrz(nroots.at(ie),ie,t,&x,&sx,rdata);
    } else {
        model->fsz(nroots.at(ie),ie,t,&x,&sx,rdata);
    }

    if (edata) {
        model->fsJz(nroots.at(ie),dJzdx,&sx,rdata);
    }
}


void ForwardProblem::handleDataPoint(int it) {
    model->fx_rdata(&x_rdata, &x);
    std::copy_n(x_rdata.data(), rdata->nx, &rdata->x.at(it*rdata->nx));

    if (model->t(it) > model->t0()) {
        solver->getDiagnosis(it, rdata);
    }

    getDataOutput(it);
}


void ForwardProblem::getDataOutput(int it) {
    model->fy(rdata->ts[it], it, &x, rdata);
    model->fsigmay(it, rdata, edata);
    model->fJy(it, rdata, edata);
    model->fres(it, rdata, edata);
    model->fchi2(it, rdata);

    if (solver->getSensitivityOrder() >= SensitivityOrder::first && model->nplist() > 0) {
        prepDataSensis(it);
        if (solver->getSensitivityMethod() == SensitivityMethod::forward)
            getDataSensisFSA(it);
    }
}


void ForwardProblem::prepDataSensis(int it) {
    model->fdydx(rdata->ts[it], &x);
    model->fdydp(rdata->ts[it], &x);

    if (!edata)
        return;

    model->fdsigmaydp(it, rdata, edata);
    model->fdJydy(it, rdata, edata);
    model->fdJydsigma(it, rdata, edata);
    model->fdJydx(&dJydx, it, edata);
    model->fdJydp(it, rdata, edata);
}


void ForwardProblem::getDataSensisFSA(int it) {
    if (!std::isinf(model->t(it)) && model->t(it) > model->t0()) {
        sx.copy(solver->getStateSensitivity(model->t(it)));
    }

    model->fsx_rdata(&sx_rdata, &sx);
    for (int ix = 0; ix < rdata->nx; ix++) {
        for (int ip = 0; ip < model->nplist(); ip++) {
            rdata->sx[(it * model->nplist() + ip) * rdata->nx + ix] =
                    sx_rdata.at(ix,ip);
        }
    }

    model->fdsigmaydp(it, rdata, edata);

    model->fsy(it, &sx, rdata);
    if (edata) {
        model->fsJy(it, dJydx, &sx, rdata);
        model->fsres(it, rdata, edata);
        model->fFIM(it, rdata);
    }
}


void ForwardProblem::applyEventBolus() {
    for (int ie = 0; ie < model->ne; ie++) {
        if (rootsfound.at(ie) == 1) {
            /* only consider transitions false -> true */
            model->fdeltax(ie, t, &x, &xdot, &xdot_old);

            amici_daxpy(model->nx_solver, 1.0, model->deltax.data(), 1, x.data(), 1);
        }
    }
}


void ForwardProblem::applyEventSensiBolusFSA() {
    for (int ie = 0; ie < model->ne; ie++) {
        if (rootsfound.at(ie) == 1) {
            /* only consider transitions false -> true */
            model->fdeltasx(ie, t, &x_old, &sx, &xdot, &xdot_old);

            for (int ip = 0; ip < model->nplist(); ip++) {
                amici_daxpy(model->nx_solver, 1.0, &model->deltasx[model->nx_solver * ip], 1, sx.data(ip), 1);
            }
        }
    }
}

} // namespace amici<|MERGE_RESOLUTION|>--- conflicted
+++ resolved
@@ -162,12 +162,7 @@
     updateAndReinitStatesAndSensitivities(true);
 }
 
-<<<<<<< HEAD
-void ForwardProblem::updateAndReinitStatesAndSensitivities() {
-=======
-
 void ForwardProblem::updateAndReinitStatesAndSensitivities(bool isSteadystate) {
->>>>>>> 9c732210
 
     if (isSteadystate) {
         model->fx_rdata(&x_rdata, &x);
