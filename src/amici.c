--- conflicted
+++ resolved
@@ -51,8 +51,10 @@
  * @ param D4 number of elements in the fourth dimension of the tensor
  */
 #define initField4(FIELD,D1,D2,D3,D4) \
-mxArray *mx ## FIELD; \
-const mwSize dims ## FIELD[]={D1,D2,D3,D4}; \
+dims ## FIELD[0]=D1; \
+dims ## FIELD[1]=D2; \
+dims ## FIELD[2]=D3; \
+dims ## FIELD[3]=D4; \
 mx ## FIELD = mxCreateNumericArray(4,dims ## FIELD,mxDOUBLE_CLASS,mxREAL); \
 FIELD ## data = mxGetPr(mx ## FIELD); \
 mxSetField(mxsol,0,#FIELD,mx ## FIELD)
@@ -242,11 +244,7 @@
     
     mxArray *mxsol;
 
-<<<<<<< HEAD
     const char *field_names_sol[] = {"status","llh","sllh","s2llh","chi2","t","numsteps","numrhsevals","order","numstepsS","numrhsevalsS","rz","z","x","y","srz","sz","sx","sy","s2rz","sigmay","ssigmay","sigmaz","ssigmaz","xdot","J","dydp","dydx","dxdotdp"};
-    
-=======
-    const char *field_names_sol[] = {"status","llh","sllh","s2llh","chi2","t","numsteps","numrhsevals","order","numstepsS","numrhsevalsS","z","x","y","sz","sx","sy","sigmay","ssigmay","sigmaz","ssigmaz","xdot","J","dydp","dydx","dxdotdp"};
     mxArray *mxstatus;
     mxArray *mxllh;
     mxArray *mxsllh;
@@ -258,9 +256,11 @@
     mxArray *mxorder;
     mxArray *mxnumstepsS;
     mxArray *mxnumrhsevalsS;
+    mxArray *mrz;
     mxArray *mxz;
     mxArray *mxx;
     mxArray *mxy;
+    mxArray *mxsrz;
     mxArray *mxsz;
     mxArray *mxsx;
     mxArray *mxsy;
@@ -279,11 +279,12 @@
     mwSize dimssx[] = {0,0,0};
     mwSize dimssy[] = {0,0,0};
     mwSize dimssz[] = {0,0,0};
+    mwSize dimssrz[] = {0,0,0};
+    mwSize dimss2rz[] = {0,0,0,0};
     mwSize dimssigmay[] = {0,0,0};
     mwSize dimssigmaz[] = {0,0,0};
     mwSize dimsssigmay[] = {0,0,0};
     mwSize dimsssigmaz[] = {0,0,0};
->>>>>>> b2e6a113
     
     /* this casting is necessary to ensure availability of accessor macros */
     udata = (UserData) user_data;
@@ -343,15 +344,11 @@
                 initField3(sy,nt,ny,np);
                 initField3(ssigmay,nt,ny,np);
             }
-<<<<<<< HEAD
-            if(nz>0 & ne>0){
+            if((nz>0) & (ne>0)){
                 initField3(srz,nmaxevent,nztrue,np);
                 if(sensi>1){
                     initField4(s2rz,nmaxevent,nztrue,np,np);
                 }
-=======
-            if((nz>0) & (ne>0)){
->>>>>>> b2e6a113
                 initField3(sz,nmaxevent,nz,np);
                 initField3(ssigmaz,nmaxevent,nz,np);
             }
