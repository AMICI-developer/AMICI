--- conflicted
+++ resolved
@@ -1337,13 +1337,8 @@
     tdata = (TempData) temp_data;
     
     for (iz=0; iz<nztrue; iz++) {
-<<<<<<< HEAD
-        if( z2event[iz] == ie ){
+        if( z2event[iz]-1 == ie ){
             if(!amiIsNaN(mz[iz*nmaxevent+nroots[ie]])) {
-=======
-        if( z2event[iz]-1 == ie ){
-            if(!mxIsNaN(mz[iz*nmaxevent+nroots[ie]])) {
->>>>>>> d70ff238
                 *status = fdzdp(t,ie,dzdp,x,udata);
                 if (*status != AMI_SUCCESS) return;
                 *status = fdzdx(t,ie,dzdx,x,udata);
@@ -2198,7 +2193,6 @@
     numrhsevalsSdata[it] = (realtype)numrhsevals;
     
 }
-
 
 #ifdef AMICI_WITHOUT_MATLAB
 
