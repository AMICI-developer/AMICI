--- conflicted
+++ resolved
@@ -2199,15 +2199,9 @@
         realtype *sxTmp = N_VGetArrayPointer(sx[ip]);
 
         // compute sy = 1.0*dydx*sx + 1.0*sy
-<<<<<<< HEAD
-        cblas_dgemv(CblasColMajor, CblasNoTrans, udata->ny, udata->nx,
-                    1.0, dydx_, udata->ny, sxTmp, 1,
-                    1.0, &sy[ip * udata->nt * udata->ny + it], udata->nt);
-=======
         amici_dgemv(AMICI_BLAS_ColMajor, AMICI_BLAS_NoTrans, ny, nx,
                     1.0, dydx_, ny, sxTmp, 1,
                     1.0, &sy[ip * nt * ny + it], nt);
->>>>>>> e7b45737
     }
 
     return status;
@@ -2251,20 +2245,11 @@
                 multResult[ip + udata->np * ig] = dJydp[iyt + ip * udata->nytrue + ig * udata->nytrue * udata->nplist];
 
         // C := alpha*op(A)*op(B) + beta*C,
-<<<<<<< HEAD
-        cblas_dgemm(CblasColMajor, CblasTrans, CblasTrans,
-                    udata->nplist, udata->ng, udata->ny,
-                    1.0, diff, udata->ny,
-                    dJydyTmp, udata->ng,
-                    1.0, multResult, udata->nplist);
-=======
         amici_dgemm(AMICI_BLAS_ColMajor, AMICI_BLAS_Trans, AMICI_BLAS_Trans,
                     nplist, ng, ny,
                     1.0, diff, ny,
                     dJydyTmp, ng,
                     1.0, multResult, nplist);
->>>>>>> e7b45737
-
 
         // sJy += multResult
         for(int ig = 0; ig < udata->ng; ++ig) {
