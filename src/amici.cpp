--- conflicted
+++ resolved
@@ -126,42 +126,27 @@
             preeq = std::make_unique<SteadystateProblem>(solver, model);
             preeq->workSteadyStateProblem(&solver, &model, -1);
         }
-<<<<<<< HEAD
-        
+
+
         fwd = std::make_unique<ForwardProblem>(edata, &model, &solver,
                                                preeq.get());
         fwd->workForwardProblem();
-        
-=======
-
-
-        fwd = std::make_unique<ForwardProblem>(edata, &model, &solver,
-                                               preeq.get());
-        fwd->workForwardProblem();
-
-
->>>>>>> 23f5c69e
+
+
         if (fwd->getCurrentTimeIteration() < model.nt()) {
             posteq = std::make_unique<SteadystateProblem>(solver, model);
             posteq->workSteadyStateProblem(&solver, &model,
                                            fwd->getCurrentTimeIteration());
         }
-<<<<<<< HEAD
-        
-=======
-
-
->>>>>>> 23f5c69e
+
+
         if (edata && solver.computingASA()) {
             fwd->getAdjointUpdates(model, *edata);
             if (posteq) {
                 posteq->getAdjointUpdates(model, *edata);
-<<<<<<< HEAD
                 posteq->workSteadyStateBackwardProblem(&solver, &model);
             }
-=======
-
->>>>>>> 23f5c69e
+
             bwd = std::make_unique<BackwardProblem>(*fwd, posteq.get());
             bwd->workBackwardProblem();
         }
