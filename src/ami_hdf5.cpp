--- conflicted
+++ resolved
@@ -51,13 +51,8 @@
     hsize_t length;
     AMI_HDF5_getDoubleArrayAttribute(fileId, datasetPath, "qpositivex", &qpositivex, &length);
 
-<<<<<<< HEAD
-    const char* dataObject = "/data";
-    getDoubleArrayAttribute(file_id, dataObject, "theta", &p, &length);
-=======
     AMI_HDF5_getDoubleArrayAttribute(fileId, datasetPath, "theta", &p, &length);
     np = length; // TODO init_modeldims? -> assert
->>>>>>> f7a5130c
 
     AMI_HDF5_getDoubleArrayAttribute(fileId, datasetPath, "kappa", &k, &length);
     assert(length == nk);
@@ -66,17 +61,9 @@
     nt = AMI_HDF5_getIntScalarAttribute(fileId, datasetPath, "nt");
     assert(length == nt);
 
-<<<<<<< HEAD
-    /* plist, matlab: fifth argument */
-    // parameter ordering
-    nplist = np;
-    plist = new int[nplist]();
-    for (int i = 0; i < nplist; i++) {
-=======
     /* parameter ordering, matlab: fifth argument */
     plist = new int[np];
     for (int i = 0; i < np; i++)
->>>>>>> f7a5130c
         plist[i] = i;
 
     /* Options ; matlab: fourth argument   */
@@ -95,99 +82,6 @@
     sx0data = NULL;
 
     /* pbarm parameterscales ; matlab: sixth argument*/
-<<<<<<< HEAD
-    pbar = new realtype[nplist]();
-    ones(pbar, nplist);
-
-    //    /* xscale, matlab: seventh argument */
-    //    xbar = mxGetPr(prhs[6]);
-    xbar = 0; // xscale
-
-//    double *am_qpositivex;
-//    /** parameter reordering */
-//    int    *am_plist;
-//    /** number of parameters */
-//    int    am_nplist;
-//    /** number of observables */
-//    int    am_ny;
-//    /** number of observables in the unaugmented system */
-//    int    am_nytrue;
-//    /** number of states */
-//    int    am_nx;
-//    /** number of event outputs */
-//    int    am_nz;
-//    /** number of event outputs in the unaugmented system */
-//    int    am_nztrue;
-//    /** number of events */
-//    int    am_ne;
-//    /** number of timepoints */
-//    int    am_nt;
-//    /** number of common expressions */
-//    int    am_nw;
-//    /** number of derivatives of common expressions wrt x */
-//    int    am_ndwdx;
-//    /** number of derivatives of common expressions wrt p */
-//    int    am_ndwdp;
-//    /** number of nonzero entries in jacobian */
-//    int    am_nnz;
-
-//    /** scaling of parameters */
-//    double *am_pbar;
-//    /** scaling of states */
-//    double *am_xbar;
-//    /** flag array for DAE equations */
-//    double *am_idlist;
-
-//    /** upper bandwith of the jacobian */
-//    int am_ubw;
-//    /** lower bandwith of the jacobian */
-//    int am_lbw;
-
-//    /** flag for sensitivity initialisation */
-//    /*!
-//     * flag which determines whether analytic sensitivities initialisation or provided initialisation should be used
-//     */
-//    booleantype am_bsx0;
-
-//    /** sensitivity initialisation */
-//    double *am_sx0data;
-
-//    /** index indicating to which event an event output belongs */
-//    double *am_z2event;
-
-//    /** flag indicating whether a certain heaviside function should be active or not */
-//    double *am_h;
-
-//    /** tempory storage of Jacobian data across functions */
-//    SlsMat am_J;
-//    /** tempory storage of dxdotdp data across functions */
-//    realtype *am_dxdotdp;
-//    /** tempory storage of w data across functions */
-//    realtype *am_w;
-//    /** tempory storage of dwdx data across functions */
-//    realtype *am_dwdx;
-//    /** tempory storage of dwdp data across functions */
-//    realtype *am_dwdp;
-//    /** tempory storage of M data across functions */
-//    realtype *am_M;
-//    /** tempory storage of dfdx data across functions */
-//    realtype *am_dfdx;
-//    /** tempory storage of stau data across functions */
-//    realtype *am_stau;
-
-//    /** flag indicating whether a NaN in dxdotdp has been reported */
-//    booleantype am_nan_dxdotdp;
-//    /** flag indicating whether a NaN in J has been reported */
-//    booleantype am_nan_J;
-//    /** flag indicating whether a NaN in JSparse has been reported */
-//    booleantype am_nan_JSparse;
-//    /** flag indicating whether a NaN in xdot has been reported */
-//    booleantype am_nan_xdot;
-//    /** flag indicating whether a NaN in xBdot has been reported */
-//    booleantype am_nan_xBdot;
-//    /** flag indicating whether a NaN in qBdot has been reported */
-//    booleantype am_nan_qBdot;
-=======
     pbar = NULL;
 
     // xscale, matlab: seventh argument
@@ -201,7 +95,6 @@
     udata->am_M = NULL;
     udata->am_dfdx = NULL;
     udata->am_stau = NULL;
->>>>>>> f7a5130c
 
     processUserData(udata);
 
@@ -260,17 +153,10 @@
         dataset = H5Dcreate(file_id, datasetPath, H5T_IEEE_F64LE, dataspace, H5P_DEFAULT, H5P_DEFAULT, H5P_DEFAULT);
     }
 
-<<<<<<< HEAD
-    H5LTset_attribute_double(file_id, solutionsObject, "t", tsdata, nt);
-    H5LTset_attribute_double(file_id, solutionsObject, "xdot", xdotdata, nx);
-    H5LTset_attribute_double(file_id, solutionsObject, "llh", llhdata, 1);
-    H5LTset_attribute_double(file_id, solutionsObject, "sllh", sllhdata, nplist);
-=======
     H5LTset_attribute_double(file_id, datasetPath, "t", tsdata, nt);
     H5LTset_attribute_double(file_id, datasetPath, "xdot", xdotdata, nx);
     H5LTset_attribute_double(file_id, datasetPath, "llh", llhdata, 1);
     H5LTset_attribute_double(file_id, datasetPath, "sllh", sllhdata, np);
->>>>>>> f7a5130c
 
     // are double, but should write as int:
     AMI_HDF5_setAttributeIntFromDouble(file_id, datasetPath, "numsteps", numstepsdata, nt);
@@ -289,14 +175,6 @@
     AMI_HDF5_createAndWriteDouble2DAttribute(dataset, "sigmay", sigmaydata, nt, ny);
 
     if(sxdata)
-<<<<<<< HEAD
-        createAndWriteDouble3DAttribute(dataset, "sx", sxdata, nt, nx, nplist);
-    if(sydata)
-        createAndWriteDouble3DAttribute(dataset, "sy", sydata, nt, ny, nplist);
-    if(ssigmaydata)
-        createAndWriteDouble3DAttribute(dataset, "ssigmay", ssigmaydata, nt, ny, nplist);
-    // TODO: sssigmaz
-=======
         AMI_HDF5_createAndWriteDouble3DAttribute(dataset, "sx", sxdata, nt, nx, np);
 
     if(sydata)
@@ -304,8 +182,6 @@
 
     if(ssigmaydata)
         AMI_HDF5_createAndWriteDouble3DAttribute(dataset, "ssigmay", ssigmaydata, nt, ny, np);
->>>>>>> f7a5130c
-
 
     H5Fclose(file_id);
 
