function writeCcode(this,model,fid)
% writeCcode is a wrapper for gccode which initialises data and reduces
% overhead by check nonzero values
%
% Parameters:
%  model: model defintion object @type amimodel
%  fid: file id in which the final expression is written @type fileid
%
% Return values:
%  void

nonzero_idx = find(this.sym);
nonzero = zeros(size(this.sym));
nonzero(nonzero_idx) = 1;

nevent = model.nevent;
if(strcmp(this.funstr,'JSparse'))
    tmpfun = this;
    tmpfun.sym = model.fun.J.sym(model.sparseidx);
    tmpfun.gccode(model,fid);
elseif(strcmp(this.funstr,'JSparseB'))
    tmpfun = this;
    tmpfun.sym = model.fun.JB.sym(model.sparseidxB);
    tmpfun.gccode(model,fid);
elseif(strcmp(this.funstr,'z') || strcmp(this.funstr,'sz'))
    if(any(nonzero))
        fprintf(fid,'    switch(ie) { \n');
        for ievent=1:nevent
            tmpfun = this;
            % set all z that do not belong to this event to zero
            % dont shorten the vector as we need the indices
            fprintf(fid,['        case ' num2str(ievent-1) ': {\n']);
            tmpfun.sym(model.z2event~=ievent) = 0;
            tmpfun.gccode(model,fid);
            fprintf(fid,'\n');
            fprintf(fid,'        } break;\n\n');
        end
        fprintf(fid,'    } \n');
    end
elseif(strcmp(this.funstr,'sroot') || strcmp(this.funstr,'s2root'))
    if(any(nonzero))
        fprintf(fid,'    switch(ie) { \n');
        for ievent=1:nevent
            tmpfun = this;
            % set all z that do not belong to this event to zero
            % dont shorten the vector as we need the indices
            fprintf(fid,['        case ' num2str(ievent-1) ': {\n']);
            tmpfun.sym(model.z2event~=ievent) = 0;
            tmpfun.gccode(model,fid);
            fprintf(fid,'\n');
            fprintf(fid,'        } break;\n\n');
        end
        fprintf(fid,'    } \n');
    end
elseif(strcmp(this.funstr,'stau') )
    if(any(nonzero))
        fprintf(fid,'    switch(ie) { \n');
        for ievent=1:nevent
            tmpfun = this;
            % set all z that do not belong to this event to zero
            % dont shorten the vector as we need the indices
            fprintf(fid,['        case ' num2str(ievent-1) ': {\n']);
            tmpfun.sym = tmpfun.sym(ievent);
            tmpfun.gccode(model,fid);
            fprintf(fid,'\n');
            fprintf(fid,'        } break;\n\n');
        end
        fprintf(fid,'    } \n');
    end
elseif(strcmp(this.funstr,'deltax') || strcmp(this.funstr,'deltasx') || strcmp(this.funstr,'deltaxB') || strcmp(this.funstr,'deltaqB'))
    if(any(any(nonzero)))
        fprintf(fid,'              switch(ie) { \n');
        tmpfun = this;
        for ievent=1:nevent
            if(any(nonzero(:,ievent)))
                fprintf(fid,['              case ' num2str(ievent-1) ': {\n']);
                tmpfun.sym = this.sym(:,ievent);
                tmpfun.gccode(model,fid);
                fprintf(fid,'\n');
                fprintf(fid,'              } break;\n\n');
            end
        end
        fprintf(fid,'              } \n');
    end
elseif(strcmp(this.funstr,'Jy') || strcmp(this.funstr,'dJydp') || strcmp(this.funstr,'dJydx'))
    tmpfun = this;
    if(any(any(nonzero)))
        for iy = 1:model.nytrue
<<<<<<< HEAD
            fprintf(fid,['if(!amiIsNaN(my[' num2str(iy-1) '*nt+it])){\n']);
            tmpfun.sym = this.sym(iy,:);
=======
            fprintf(fid,['if(!mxIsNaN(my[' num2str(iy-1) '*nt+it])){\n']);
            tmpfun.sym = permute(this.sym(iy,:,:),[2,3,1]);
>>>>>>> 9f4aa72d
            tmpfun.gccode(model,fid);
            fprintf(fid,'}\n');
        end
    end
else
    if(any(any(nonzero)))
        this.gccode(model,fid);
    end
end


end<|MERGE_RESOLUTION|>--- conflicted
+++ resolved
@@ -86,13 +86,8 @@
     tmpfun = this;
     if(any(any(nonzero)))
         for iy = 1:model.nytrue
-<<<<<<< HEAD
             fprintf(fid,['if(!amiIsNaN(my[' num2str(iy-1) '*nt+it])){\n']);
-            tmpfun.sym = this.sym(iy,:);
-=======
-            fprintf(fid,['if(!mxIsNaN(my[' num2str(iy-1) '*nt+it])){\n']);
             tmpfun.sym = permute(this.sym(iy,:,:),[2,3,1]);
->>>>>>> 9f4aa72d
             tmpfun.gccode(model,fid);
             fprintf(fid,'}\n');
         end
